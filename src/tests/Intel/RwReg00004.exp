// fn10000000
// Return size: 4
// Mem0:Mem
// fp:fp
// esp:esp
// eax:eax
// ebx:ebx
// ebp:ebp
// ecx:ecx
// edx:edx
// SCZO:SCZO
// SZO:SZO
// C:C
// Z:Z
// Top:Top
// esi:esi
// edi:edi
// FPUF:FPUF
// SO:SO
// return address size: 4
define fn10000000
fn10000000_entry:
	esp = fp
	// succ:  l10000000
l10000000:
<<<<<<< HEAD
	esp = fp
	Top = 0
=======
>>>>>>> 6409f92e
	eax = Mem0[esp + 0x00000004:word32]
	esp = esp - 4
	Mem0[esp:word32] = ebx
	ebx = Mem0[esp + 0x00000010:word32]
	esp = esp - 4
	Mem0[esp:word32] = ebp
	ecx = (int32) Mem0[eax + 0x00000006:word16]
	edx = (int32) Mem0[eax + 0x00000002:word16]
	ebp = Mem0[esp + 0x00000010:word32]
	ecx = ecx - edx
	SCZO = cond(ecx)
	edx = Mem0[esp + 0x00000018:word32]
	Mem0[ebx:word32] = ecx
	ecx = (int32) Mem0[eax + 0x00000004:word16]
	eax = (int32) Mem0[eax:word16]
	ecx = ecx - eax
	SCZO = cond(ecx)
	SZO = cond(ebp & ebp)
	C = false
	Mem0[esp + 0x00000014:word32] = ecx
	Mem0[edx:word32] = ecx
	branch Test(EQ,Z) l10000107
	// succ:  l10000035 l10000107
l10000035:
	Top = Top - 1
	ST[Top:real64] = (real64) Mem0[ebx:int32]
	esp = esp - 4
	Mem0[esp:word32] = esi
	esp = esp - 4
	Mem0[esp:word32] = edi
	esi = esi ^ esi
	SZO = cond(esi)
	C = false
	edi = 0x000186A0
	Mem0[esp + 0x00000014:real32] = (real32) ST[Top:real64]
	Top = Top + 1
	Top = Top - 1
	ST[Top:real64] = (real64) Mem0[esp + 0x0000001C:int32]
	// succ:  l10000048
l10000048:
	Top = Top - 1
	ST[Top:real64] = (real64) Mem0[esp + 0x00000014:real32]
	ST[Top:real64] = ST[Top:real64] * Mem0[0x0099188A:real64]
	esi = esi + 0x00000001
	SZO = cond(esi)
	Mem0[esp + 0x00000014:real32] = (real32) ST[Top:real64]
	call fn1000010A (retsize: 4;)
	ecx = eax
	Mem0[esp + 0x0000001C:word32] = ecx
	Top = Top - 1
	ST[Top:real64] = (real64) Mem0[esp + 0x0000001C:int32]
	FPUF = cond(ST[Top:real64] - Mem0[esp + 0x00000014:real32])
	Top = Top + 1
	SCZO = FPUF
	branch Test(EQ,FPUF) l1000007F
	// succ:  l10000072 l1000007F
l10000072:
	ecx = ecx + 0x00000001
	SZO = cond(ecx)
	Mem0[esp + 0x00000014:word32] = ecx
	Top = Top - 1
	ST[Top:real64] = (real64) Mem0[esp + 0x00000014:int32]
	Mem0[esp + 0x00000014:real32] = (real32) ST[Top:real64]
	Top = Top + 1
	// succ:  l1000007F
l1000007F:
	ST[Top:real64] = ST[Top:real64] * Mem0[0x10033290:real64]
	Top = Top - 1
	ST[Top:real64] = ST[Top:real64]
	call fn1000010A (retsize: 4;)
	ecx = eax
	Mem0[esp + 0x0000001C:word32] = ecx
	Top = Top - 1
	ST[Top:real64] = (real64) Mem0[esp + 0x0000001C:int32]
	Top = Top - 1
	ST[Top:real64] = ST[Top + 1:real64]
	FPUF = cond(ST[Top:real64] - ST[Top + 1:real64])
	Top = Top + 2
	SCZO = FPUF
	branch Test(EQ,FPUF) l100000AD
	// succ:  l100000A2 l100000AD
l100000A2:
	ecx = ecx + 0x00000001
	SZO = cond(ecx)
	ST[Top:real64] = ST[Top:real64]
	Top = Top + 1
	Mem0[esp + 0x0000001C:word32] = ecx
	Top = Top - 1
	ST[Top:real64] = (real64) Mem0[esp + 0x0000001C:int32]
	// succ:  l100000AD
l100000AD:
	Top = Top - 1
	ST[Top:real64] = (real64) Mem0[esp + 0x00000014:real32]
	FPUF = cond(ST[Top:real64] - Mem0[0x10033298:real64])
	Top = Top + 1
	SCZO = FPUF
	branch Test(NE,FPUF) l100000D7
	// succ:  l100000BF l100000D7
l100000BF:
	FPUF = cond(ST[Top:real64] - Mem0[0x10033298:real64])
	Top = Top + 0
	SCZO = FPUF
	branch Test(NE,FPUF) l100000D7
	// succ:  l100000CD l100000D7
l100000CD:
	SCZO = cond(edi - 0x000186A0)
	branch Test(NE,Z) l100000D7
	// succ:  l100000D5 l100000D7
l100000D5:
	edi = esi
	// succ:  l100000D7
l100000D7:
	SCZO = cond(esi - ebp)
	branch Test(LT,SO) l10000048
	// succ:  l100000DF l10000048
l100000DF:
	Top = Top - 1
	ST[Top:real64] = (real64) Mem0[esp + 0x00000014:real32]
	call fn1000010A (retsize: 4;)
	Mem0[ebx:word32] = eax
	call fn1000010A (retsize: 4;)
	ecx = Mem0[esp + 0x00000020:word32]
	SCZO = cond(ebp - edi)
	edi = Mem0[esp:word32]
	esp = esp + 4
	esi = Mem0[esp:word32]
	esp = esp + 4
	Mem0[ecx:word32] = eax
	branch Test(LE,SZO) l10000107
	// succ:  l100000FB l10000107
l100000FB:
	Mem0[ebx:word32] = 0x00000000
	Mem0[ecx:word32] = 0x00000000
	// succ:  l10000107
l10000107:
	ebp = Mem0[esp:word32]
	esp = esp + 4
	ebx = Mem0[esp:word32]
	esp = esp + 4
	return
	// succ:  fn10000000_exit
fn10000000_exit:

// fn1000010A
// Return size: 4
// Mem0:Mem
// fp:fp
// esp:esp
// Top:Top
// eax:eax
// return address size: 4
define fn1000010A
fn1000010A_entry:
	esp = fp
	// succ:  l1000010A
l1000010A:
<<<<<<< HEAD
	esp = fp
	Top = 0
	Mem0[esp - 0x00000004:int32] = (int32) ST[Top:real64]
	Top = Top + 1
=======
	Mem0[esp - 0x00000004:int32] = (int32) rArg0
>>>>>>> 6409f92e
	eax = Mem0[esp - 0x00000004:word32]
	return
	// succ:  fn1000010A_exit
fn1000010A_exit:
<|MERGE_RESOLUTION|>--- conflicted
+++ resolved
@@ -21,13 +21,9 @@
 define fn10000000
 fn10000000_entry:
 	esp = fp
+	Top = 0
 	// succ:  l10000000
 l10000000:
-<<<<<<< HEAD
-	esp = fp
-	Top = 0
-=======
->>>>>>> 6409f92e
 	eax = Mem0[esp + 0x00000004:word32]
 	esp = esp - 4
 	Mem0[esp:word32] = ebx
@@ -182,16 +178,11 @@
 define fn1000010A
 fn1000010A_entry:
 	esp = fp
+	Top = 0
 	// succ:  l1000010A
 l1000010A:
-<<<<<<< HEAD
-	esp = fp
-	Top = 0
 	Mem0[esp - 0x00000004:int32] = (int32) ST[Top:real64]
 	Top = Top + 1
-=======
-	Mem0[esp - 0x00000004:int32] = (int32) rArg0
->>>>>>> 6409f92e
 	eax = Mem0[esp - 0x00000004:word32]
 	return
 	// succ:  fn1000010A_exit
