--- conflicted
+++ resolved
@@ -306,15 +306,9 @@
             m.Assign(
                 orw.FlagGroup(FlagM.CVZN),
                 host.PseudoProcedure("atomic_compare_exchange_weak", PrimitiveType.Bool,
-<<<<<<< HEAD
-                    m.AddrOf(PrimitiveType.Ptr32, orw.RewriteSrc(instr.op3, instr.Address)),
-                    orw.RewriteSrc(instr.op2, instr.Address),
-                    orw.RewriteSrc(instr.op1, instr.Address)));
-=======
-                    m.AddrOf(orw.RewriteSrc(instr.Operands[2], instr.Address)),
+                    m.AddrOf(PrimitiveType.Ptr32, orw.RewriteSrc(instr.Operands[2], instr.Address)),
                     orw.RewriteSrc(instr.Operands[1], instr.Address),
                     orw.RewriteSrc(instr.Operands[0], instr.Address)));
->>>>>>> 7a112bda
         }
 
         private void RewriteClr()
@@ -368,12 +362,7 @@
             }
             else
             {
-<<<<<<< HEAD
-                if (instr.op2 is DoubleRegisterOperand dreg)
-=======
-                var dreg = instr.Operands[1] as DoubleRegisterOperand;
-                if (dreg != null)
->>>>>>> 7a112bda
+                if (instr.Operands[1] is DoubleRegisterOperand dreg)
                 {
                     rem = binder.EnsureRegister(dreg.Register1);
                     quot = binder.EnsureRegister(dreg.Register2);
