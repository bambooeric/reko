--- conflicted
+++ resolved
@@ -6,12 +6,9 @@
     <AssemblyName>Reko.Arch.V850</AssemblyName>
     <RootNamespace>Reko.Arch.V850</RootNamespace>
     <GenerateAssemblyInfo>false</GenerateAssemblyInfo>
-<<<<<<< HEAD
     <Configurations>Debug;Release</Configurations>
-=======
     <LangVersion>8.0</LangVersion>
     <nullable>enable</nullable>
->>>>>>> 874932ef
   </PropertyGroup>
 
   <ItemGroup>
