#region License
/* 
 * Copyright (C) 1999-2019 John Källén.
 *
 * This program is free software; you can redistribute it and/or modify
 * it under the terms of the GNU General Public License as published by
 * the Free Software Foundation; either version 2, or (at your option)
 * any later version.
 *
 * This program is distributed in the hope that it will be useful,
 * but WITHOUT ANY WARRANTY; without even the implied warranty of
 * MERCHANTABILITY or FITNESS FOR A PARTICULAR PURPOSE.  See the
 * GNU General Public License for more details.
 *
 * You should have received a copy of the GNU General Public License
 * along with this program; see the file COPYING.  If not, write to
 * the Free Software Foundation, 675 Mass Ave, Cambridge, MA 02139, USA.
 */
#endregion

using Reko.Core;
using Reko.Core.Expressions;
using Reko.Core.Lib;
using Reko.Core.Machine;
using Reko.Core.Types;
using System;
using System.Collections.Generic;
using System.Diagnostics;
using System.Linq;
using System.Text;

namespace Reko.Arch.Arm.AArch64
{
    using Decoder = Reko.Core.Machine.Decoder<AArch64Disassembler, Mnemonic, AArch64Instruction>;

    public partial class AArch64Disassembler : DisassemblerBase<AArch64Instruction>
    {
        private const uint RegisterMask = 0b11111;

        private static readonly Decoder rootDecoder;
        private static readonly Decoder invalid;

        private Arm64Architecture arch;
        private EndianImageReader rdr;
        private Address addr;
        private DasmState state;

        public AArch64Disassembler(Arm64Architecture arch, EndianImageReader rdr)
        {
            this.arch = arch;
            this.rdr = rdr;
        }

        public override AArch64Instruction DisassembleInstruction()
        {
            this.addr = rdr.Address;
            if (!rdr.TryReadLeUInt32(out var wInstr))
                return null;
            this.state = new DasmState();
            var instr = rootDecoder.Decode(wInstr, this);
            instr.Address = addr;
            instr.Length = 4;
            instr.InstructionClass |= wInstr == 0 ? InstrClass.Zero : 0;
            return instr;
        }

        private class DasmState
        {
            public Mnemonic opcode;
            public InstrClass iclass;
            public List<MachineOperand> ops = new List<MachineOperand>();
            public Mnemonic shiftCode = Mnemonic.Invalid;
            public MachineOperand shiftAmount = null;
            public bool useQ;
            public VectorData vectorData;
            public uint elemsize;

            public void Clear()
            {
                this.opcode = Mnemonic.Invalid;
                this.iclass = InstrClass.Invalid;
                this.ops.Clear();
                this.shiftCode = Mnemonic.Invalid;
                this.shiftAmount = null;
                this.useQ = false;
                this.vectorData = VectorData.Invalid;
            }

            public void Invalid()
            {
                Clear();
                opcode = Mnemonic.Invalid;
            }

            public AArch64Instruction MakeInstruction()
            {
                var instr = new AArch64Instruction
                {
                    Mnemonic = opcode,
                    InstructionClass = iclass,
                    Operands = ops.ToArray(),
                    shiftCode = shiftCode,
                    shiftAmount = shiftAmount,
                    vectorData = vectorData,
                };
                return instr;
            }
        }

        private static int Bitsize(VectorData data)
        {
            switch (data)
            {
            case VectorData.I8: return 8;
            case VectorData.I16: return 16;
            case VectorData.I32: return 32;
            case VectorData.I64: return 64;
            case VectorData.F16: return 16;
            case VectorData.F32: return 32;
            case VectorData.F64: return 64;
            }
            return 0;
        }

        private ImmediateOperand DecodeSignedImmediateOperand(uint wInstr, Bitfield[] fields, DataType dt, int sh =0 )
        {
            int n = Bitfield.ReadSignedFields(fields, wInstr);
            if (sh > 0)
            {
                n <<= sh;
            }
            return new ImmediateOperand(Constant.Create(dt, n));
        }

        private ImmediateOperand DecodeUnsignedImmediateOperand(uint wInstr, Bitfield[] fields, DataType dt, int sh = 0)
        {
            uint n = Bitfield.ReadFields(fields, wInstr);
            if (sh > 0)
            {
                n <<= sh;
            }
            return new ImmediateOperand(Constant.Create(dt, n));
        }


        /// Decode a logical immediate value in the form
        /// "N:immr:imms" (where the immr and imms fields are each 6 bits) into the
        /// integer value it represents with regSize bits.
        private ulong? DecodeLogicalImmediate(uint val, int bitSize)
        {
            // Extract the N, imms, and immr fields.
            uint N = (val >> 12) & 1;
            uint immr = (val >> 6) & 0x3f;
            uint imms = val & 0x3f;

            if (bitSize != 64 && N == 1)
                return null;
            int len = 6 - Bits.CountLeadingZeros(7, (N << 6) | (~imms & 0x3f));
            if (len < 0)
                return null;
            int size = 1 << len;
            int R = (int) (immr & (size - 1));
            int S = (int) (imms & (size - 1));
            if (S == size - 1)
                return null;
            ulong pattern = (1UL << (S + 1)) -1;
            pattern = Bits.RotateR(size, pattern, R);

            // Replicate the pattern to fill the regSize.
            while (size != bitSize)
            {
                pattern |= pattern << size;
                size *= 2;
            }
            return pattern;
        }

        private static ulong DecodeSimdImmediate(uint op, uint cmode, uint w8)
        {
            ulong Replicate(ulong n, int bits, int times)
            {
                ulong result = 0;
                for (int i =0; i < times; ++i)
                {
                    result = (result << bits) | n; 
                }
                return result;
            }

            switch (cmode >> 1)
            {
            case 0:
                return Replicate(w8, 32, 2);
            case 4:
                return Replicate(w8, 16, 4);
            case 7:
                if ((cmode & 1) == 0 && op == 0)
                    return Replicate(w8, 8, 8);
                if ((cmode & 1) == 0 && op == 1)
                {
                    var a = Replicate((w8 >> 7) & 1, 1, 8) << 56;
                    var b = Replicate((w8 >> 6) & 1, 1, 8) << 48;
                    var c = Replicate((w8 >> 5) & 1, 1, 8) << 40;
                    var d = Replicate((w8 >> 4) & 1, 1, 8) << 32;
                    var e = Replicate((w8 >> 3) & 1, 1, 8) << 24;
                    var f = Replicate((w8 >> 2) & 1, 1, 8) << 16;
                    var g = Replicate((w8 >> 1) & 1, 1, 8) << 8;
                    var h = Replicate((w8) & 1, 1, 8);
                    return (a | b | c | d | e | f | g | h);
                }
                goto default;
            default:
                Debug.Print("DecodeSimdImmediate: cmode={0}", cmode);
                return 0xDEADBEEFDEADBEEF;
            }
        }





        // 32-bit register.
        private static Mutator<AArch64Disassembler> W(int pos, int size) {
            var fields = new[]
            {
                new Bitfield(pos, size)
            };
            return (u, d) =>
            {
                uint iReg = Bitfield.ReadFields(fields, u);
                d.state.ops.Add(new RegisterOperand(Registers.GpRegs32[iReg]));
                return true;
            };
        }
        private static Mutator<AArch64Disassembler> W_0 = W(0, 5);
        private static Mutator<AArch64Disassembler> W_5 = W(5, 5);
        private static Mutator<AArch64Disassembler> W_10 = W(10, 5);
        private static Mutator<AArch64Disassembler> W_16 = W(16, 5);

        // 32-bit register - but use stack register instead of w31

        private static Mutator<AArch64Disassembler> Ws(int pos, int size)
        {
            var fields = new[]
            {
                new Bitfield(pos, size)
            };
            return (u, d) =>
            {
                uint iReg = Bitfield.ReadFields(fields, u);
                d.state.ops.Add(new RegisterOperand(Registers.AddrRegs32[iReg]));
                return true;
            };
        }
        private static Mutator<AArch64Disassembler> Ws_0 = Ws(0, 5);
        private static Mutator<AArch64Disassembler> Ws_5 = Ws(5, 5);
        private static Mutator<AArch64Disassembler> Ws_16 = Ws(16, 5);


        // 64-bit register.
        private static Mutator<AArch64Disassembler> X(int pos, int size)
        {
            var fields = new[]
            {
                new Bitfield(pos, size)
            };
            return (u, d) =>
            {
                uint iReg = Bitfield.ReadFields(fields, u);
                d.state.ops.Add(new RegisterOperand(Registers.GpRegs64[iReg]));
                return true;
            };
        }
        private static Mutator<AArch64Disassembler> X_0 = X(0, 5);
        private static Mutator<AArch64Disassembler> X_5 = X(5, 5);
        private static Mutator<AArch64Disassembler> X_10 = X(10, 5);
        private static Mutator<AArch64Disassembler> X_16 = X(16, 5);

        // Instructions that use sp rather than x31:
        //  autda
        //  autdza
        //  autdb
        //  autdzb
        //  autia
        //  autia1716
        //  autiasp
        //  autiaz
        //  autiza
        //  autib
        //  autib1716
        //  autibsp
        //  autibz
        //  autizb
        //  cas* variants
        //  ldadd* variants
        //  ldapr* variants
        //  ldar* variants
        //  ldax* variants
        //  ldclr* variants
        //  ldeor* variants
        //  ldlar* variants
        //  ldnp
        //  pac* variants
        //  prfm*
        //  swp* variants

        // 64-bit register - but use stack register instead of x31

        private static Mutator<AArch64Disassembler> Xs(int pos, int size)
        {
            var fields = new[]
            {
                new Bitfield(pos, size)
            };
            return (u, d) =>
            {
                uint iReg = Bitfield.ReadFields(fields, u);
                d.state.ops.Add(new RegisterOperand(Registers.AddrRegs64[iReg]));
                return true;
            };
        }
        private static Mutator<AArch64Disassembler> Xs_0 = Xs(0, 5);
        private static Mutator<AArch64Disassembler> Xs_5 = Xs(5, 5);
        private static Mutator<AArch64Disassembler> Xs_16 = Xs(16, 5);

        // 8-bit SIMD register.
        private static Mutator<AArch64Disassembler> B(int pos, int size)
        {
            var fields = new[]
            {
                new Bitfield(pos, size)
            };
            return (u, d) =>
            {
                uint iReg = Bitfield.ReadFields(fields, u);
                d.state.ops.Add(new RegisterOperand(Registers.SimdRegs8[iReg]));
                return true;
            };
        }

        // 16-bit SIMD register.
        private static Mutator<AArch64Disassembler> H(int pos, int size)
        {
            var field = new Bitfield(pos, size);
            return (u, d) =>
            {
                uint iReg = field.Read(u);
                d.state.ops.Add(new RegisterOperand(Registers.SimdRegs16[iReg]));
                return true;
            };
        }

        // 16-bit SIMD/FPU register or zero if field = 0b00000
        private static Mutator<AArch64Disassembler> Hz(int pos, int size)
        {
            var field = new Bitfield(pos, size);
            return (u, d) =>
            {
                uint iReg = field.Read(u);
                MachineOperand op;
                if (iReg == 0)
                {
                    op = new ImmediateOperand(new ConstantReal16(PrimitiveType.Real16, 0.0));
                }
                else
                {
                    op = new RegisterOperand(Registers.SimdRegs16[iReg]);
                }
                d.state.ops.Add(op);
                return true;
            };
        }

        // 32-bit SIMD/FPU register.
        private static Mutator<AArch64Disassembler> S(int pos, int size)
        {
            var field = new Bitfield(pos, size);
            return (u, d) =>
            {
                uint iReg = field.Read(u);
                d.state.ops.Add(new RegisterOperand(Registers.SimdRegs32[iReg]));
                return true;
            };
        }
        private static Mutator<AArch64Disassembler> S_0 = S(0, 5);
        private static Mutator<AArch64Disassembler> S_5 = S(5, 5);
        private static Mutator<AArch64Disassembler> S_16 = S(16, 5);

        // 32-bit SIMD/FPU register or zero if field = 0b00000
        private static Mutator<AArch64Disassembler> Sz(int pos, int size)
        {
            var field = new Bitfield(pos, size);
            return (u, d) =>
            {
                uint iReg = field.Read(u);
                MachineOperand op;
                if (iReg == 0)
                {
                    op = new ImmediateOperand(Constant.Real32(0.0F));
                }
                else
                {
                    op = new RegisterOperand(Registers.SimdRegs32[iReg]);
                }
                d.state.ops.Add(op);
                return true;
            };
        }



        // 64-bit SIMD register.
        private static Mutator<AArch64Disassembler> D(int pos, int size)
        {
            var field = new Bitfield(pos, size);
            return (u, d) =>
            {
                uint iReg = field.Read(u);
                d.state.ops.Add(new RegisterOperand(Registers.SimdRegs64[iReg]));
                return true;
            };
        }

        // 64-bit SIMD/FPU register or zero if field = 0b00000
        private static Mutator<AArch64Disassembler> Dz(int pos, int size)
        {
            var field = new Bitfield(pos, size);
            return (u, d) =>
            {
                uint iReg = field.Read(u);
                MachineOperand op;
                if (iReg == 0)
                {
                    op = new ImmediateOperand(Constant.Real64(0.0));
                }
                else
                {
                    op = new RegisterOperand(Registers.SimdRegs64[iReg]);
                }
                d.state.ops.Add(op);
                return true;
            };
        }


        // 128-bit SIMD register.
        private static Mutator<AArch64Disassembler> Q(int pos, int size)
        {
            var bitfield = new Bitfield(pos, size);
            return (u, d) =>
            {
                uint iReg = bitfield.Read(u);
                d.state.ops.Add(new RegisterOperand(Registers.SimdRegs128[iReg]));
                return true;
            };
        }

        // Picks either a Dx or a Qx SIMD register depending on whether the
        // 'Q' bit is set. The q() mutator must be called first for this to 
        // work correctly.
        private static Mutator<AArch64Disassembler> V(int pos, int size)
        {
            var bitfield = new Bitfield(pos, size);
            return (u, d) =>
            {
                uint iReg = bitfield.Read(u);
                var regs = d.state.useQ ? Registers.SimdRegs128 : Registers.SimdRegs64;
                d.state.ops.Add(new RegisterOperand(regs[iReg]));
                return true;
            };
        }

        // Picks a V register and an element arrangement
        private static Mutator<AArch64Disassembler> Vr(int pos, int size, VectorData[] elementArrangement, int sizePos = 22)
        {
            var bitfield = new Bitfield(pos, size);
            return (u, d) =>
            {
                uint iReg = bitfield.Read(u);
                var iArr = (u >> sizePos) & 3;
                var dt = d.state.useQ ? PrimitiveType.Word128 : PrimitiveType.Word64;
                var et= elementArrangement[iArr];
                if (et == VectorData.Invalid)
                    return false;
                var vr = new VectorRegisterOperand(dt, Registers.SimdVectorReg128[iReg]);
                vr.ElementType = et;
                d.state.ops.Add(vr);
                return true;
            };
        }

        private static Mutator<AArch64Disassembler> Vmr(int pos, int size, int count, VectorData[] elementArrangement, int sizePos = 22)
        {
            var bitfield = new Bitfield(pos, size);
            return (u, d) =>
            {
                int iReg = (int)bitfield.Read(u);
                var iArr = (u >> sizePos) & 3;
                var dt = d.state.useQ ? PrimitiveType.Word128 : PrimitiveType.Word64;
                var vr = new VectorMultipleRegisterOperand(dt, Registers.SimdVectorReg128, iReg, count)
                {
                    ElementType = elementArrangement[iArr]
                };
                d.state.ops.Add(vr);
                return true;
            };
        }

        private static Mutator<AArch64Disassembler> Vmrx(int pos, int size, int count, int bitsize)
        {
            var bitfield = new Bitfield(pos, size);
            var idxFields = new[]
            {
                new Bitfield(30,1),
                new Bitfield(10,3)
            };
            return (u, d) =>
            {
                int iReg = (int)bitfield.Read(u);
                var dt = d.state.useQ ? PrimitiveType.Word128 : PrimitiveType.Word64;
                var idx = Bitfield.ReadFields(idxFields, u);
                VectorData et;
                switch (bitsize)
                {
                case 8: et = VectorData.I8; break;
                case 16: et = VectorData.I16; idx >>= 1;  break;
                case 32: et = VectorData.I32; idx >>= 2;  break;
                case 64: et = VectorData.I64; idx >>= 3; break;
                default: return false;
                }
                var vr = new VectorMultipleRegisterOperand(dt, Registers.SimdVectorReg128, iReg, count)
                {
                    ElementType = et,
                    Index = (int)idx,
                };
                d.state.ops.Add(vr);
                return true;
            };
        }

        public static uint? LowestSetBit(uint imm5)
        {
            switch (imm5 & 0b111)
            {
            default:
                switch (imm5 >> 3)
                {
                default: return null;
                case 0b01: 
                case 0b11: return 3;
                case 0b10: return 4;
                }
            case 0b001: return 0;
            case 0b010: return 1;
            case 0b011: return 0;
            case 0b100: return 2;
            case 0b101: return 0;
            case 0b110: return 1;
            case 0b111: return 0;
            }
        }

        // Picks a V register and an element arrangement from packed field
        // (used in `dup` and `mov` for vectors)
        private static Mutator<AArch64Disassembler> Vrs(int pos, int size, int sizePos, int sizeLength, bool useIndex, bool usePrevSize)
        {
            var bfReg = new Bitfield(pos, size);
            var bfSize = new Bitfield(sizePos, sizeLength);
            return (u, d) =>
            {
                uint iReg = bfReg.Read(u);
                uint imm5 = bfSize.Read(u);
                uint elemSize;
                int index;
                if (!usePrevSize)
                {
                    uint? elemsizeQ = LowestSetBit(imm5);
                    if (!elemsizeQ.HasValue)
                        return false;
                    elemSize = elemsizeQ.Value;
                    if (elemSize > 3)
                        return false;
                    d.state.elemsize = elemSize;
                    index = useIndex ? (int)(imm5 >> ((int)elemSize + 1)) : -1;
                }
                else
                {
                    elemSize = d.state.elemsize;
                    index = useIndex ? (int)(imm5 >> (int)elemSize) : -1;
                }
                var dt = d.state.useQ ? PrimitiveType.Word128 : PrimitiveType.Word64;
                var vr = new VectorRegisterOperand(dt, Registers.SimdVectorReg128[iReg]);
                vr.ElementType = BHSD[elemSize];
                Debug.Assert(vr.ElementType != VectorData.Invalid);
                vr.Index = index;
                d.state.ops.Add(vr);
                return true;
            };
        }

        private static Mutator<AArch64Disassembler> Vri(int pos, int len, PrimitiveType dt, VectorData et, int idx)
        {
            var field = new Bitfield(pos, len);
            return (u, d) =>
            {
                var iReg = field.Read(u);
                var vr = new VectorRegisterOperand(dt, Registers.SimdRegs128[iReg]);
                vr.Index = idx;
                vr.ElementType = et;
                Debug.Assert(vr.ElementType != VectorData.Invalid);
                d.state.ops.Add(vr);
                return true;
            };
        }

        // Extended register, depending on the option field.
        private static Mutator<AArch64Disassembler> Rx(int pos, int size, int optionPos, int optionSize)
        {
            var regField = new Bitfield(pos, size);
            var optionField = new Bitfield(optionPos, optionSize);
            return (u, d) =>
            {
                var iReg = regField.Read(u);
                var opt = optionField.Read(u);
                var reg = (opt == 0b011 || opt == 0b111)
                    ? Registers.GpRegs64[iReg]
                    : Registers.GpRegs32[iReg];
                d.state.ops.Add(new RegisterOperand(reg));
                return true;
            };
        }

        // Extension to apply.
        private static Mutator<AArch64Disassembler> Ex(int posOption, int sizeOption, int posSh, int sizeSh)
        {
            var optionField = new Bitfield(posOption, sizeOption);
            var shField = new Bitfield(posSh, sizeSh);
            return (u, d) =>
            {
                var opt = optionField.Read(u);
                var sh = shField.Read(u);
                Mnemonic ext = Mnemonic.Invalid;
                switch (opt)
                {
                case 0: ext = Mnemonic.uxtb; break; 
                case 1: ext = Mnemonic.uxth; break;
                case 2: ext = Mnemonic.uxtw; break;
                case 3: if (sh != 0) ext = Mnemonic.uxtx; break;
                case 4: ext = Mnemonic.sxtb; break;
                case 5: ext = Mnemonic.sxth; break;
                case 6: ext = Mnemonic.sxtw; break;
                case 7: if (sh != 0) ext = Mnemonic.sxtx; break;
                }
                d.state.shiftCode = ext;
                d.state.shiftAmount = ImmediateOperand.Int32((int)sh);
                return true;
            };
        }

 

        // Unsigned immediate
        private static Mutator<AArch64Disassembler> U(int pos, int size, PrimitiveType dt, int sh = 0)
        {
            var fields = new Bitfield[]
            {
                new Bitfield(pos, size)
            };
            return (u, d) =>
            {
                var i = d.DecodeUnsignedImmediateOperand(u, fields, dt, sh);
                d.state.ops.Add(i);
                return true;
            };
        }

        // Unsigned immediate (encoded for logical instructions)
        private static Mutator<AArch64Disassembler> Ul(int offset, PrimitiveType dt, int sh = 0)
        {
            return (u, d) =>
            {
                var imm = d.DecodeLogicalImmediate(u >> offset, dt.BitSize);
                if (imm == null)
                    return false;
                var op = new ImmediateOperand(Constant.Create(dt, imm.Value));
                d.state.ops.Add(op);
                return true;
            };
        }

        // Signed immediate
        private static Mutator<AArch64Disassembler> I(int pos, int size, PrimitiveType dt, int sh = 0)
        {
            var fields = new Bitfield[]
            {
                new Bitfield(pos, size)
            };
            return (u, d) =>
            {
                var i = d.DecodeSignedImmediateOperand(u, fields, dt, sh);
                d.state.ops.Add(i);
                return true;
            };
        }

        // Shifted immediate page address
        private static Mutator<AArch64Disassembler> Ip(int pos1, int len1, int pos2, int len2, PrimitiveType dt, int sh)
        {
            var fields = new[]
            {
                new Bitfield(pos1, len1),
                new Bitfield(pos2, len2)
            };
            return (u, d) =>
            {
                long sPageOffset = Bitfield.ReadSignedFields(fields, u) << sh;
                ulong uAddrPage = d.addr.ToLinear() & ~0xFFFul;
                d.state.ops.Add(AddressOperand.Ptr64(uAddrPage + (ulong) sPageOffset));
                return true;
            };
        }

        // 16-bit Floating point immediate
        private static Mutator<AArch64Disassembler> If16(int pos, int length)
        {
            var bitfield = new Bitfield(pos, length);
            return (u, d) =>
            {
                var encodedFpNumber = bitfield.Read(u);
                var decodedFpNumber = DecodeReal16FpConstant(encodedFpNumber);
                var imm = new ImmediateOperand(decodedFpNumber);
                d.state.ops.Add(imm);
                return true;
            };
        }

        // 32-bit Floating point immediate
        private static Mutator<AArch64Disassembler> If32(int pos, int length)
        {
            var bitfield = new Bitfield(pos, length);
            return (u, d) =>
            {
                var encodedFpNumber = bitfield.Read(u);
                var decodedFpNumber = DecodeReal32FpConstant(encodedFpNumber);
                var imm = new ImmediateOperand(decodedFpNumber);
                d.state.ops.Add(imm);
                return true;
            };
        }

        private static Mutator<AArch64Disassembler> If32(int pos1, int length1, int pos2, int length2)
        {
            var bitfields = new[]
            {
                new Bitfield(pos1, length1),
                new Bitfield(pos2, length2),
            };
            return (u, d) =>
            {
                var encodedFpNumber = Bitfield.ReadFields(bitfields, u);
                var decodedFpNumber = DecodeReal32FpConstant(encodedFpNumber);
                var imm = new ImmediateOperand(decodedFpNumber);
                d.state.ops.Add(imm);
                return true;
            };
        }

        /// <summary>
        /// Create a mutator for a modified SIMD integer immediate.
        /// </summary>
        private static Mutator<AArch64Disassembler> Is64(int pos1, int length1, int pos2, int length2, int opPos, int opLength, int cmodePos, int cmodeLength)
        {
            var bitfields = new[]
            {
                new Bitfield(pos1, length1),
                new Bitfield(pos2, length2),
            };
            var opField = new Bitfield(opPos, opLength);
            var cmodeField = new Bitfield(cmodePos, cmodeLength);
            return (u, d) =>
            {
                var encodedNumber = Bitfield.ReadFields(bitfields, u);
                var op = opField.Read(u);
                var cmode = cmodeField.Read(u);
                var decodedNumber = DecodeSimdImmediate(op, cmode, encodedNumber);
                var imm = new ImmediateOperand(Constant.Word64(decodedNumber));
                d.state.ops.Add(imm);
                return true;
            };
        }

        // 64-bit Floating point immediate
        private static Mutator<AArch64Disassembler> If64(int pos, int length)
        {
            var bitfield = new Bitfield(pos, length);
            return (u, d) =>
            {
                var encodedFpNumber = bitfield.Read(u);
                var decodedFpNumber = DecodeReal64FpConstant(encodedFpNumber);
                var imm = new ImmediateOperand(decodedFpNumber);
                d.state.ops.Add(imm);
                return true;
            };
        }

        public static Constant DecodeReal16FpConstant(uint encodedFpNumber)
        {
            int w = (int)encodedFpNumber & 0x7F;    // strip off 'a' = sign bit.
            w = (w ^ 0x40) - 0x40;                  // sign extend bcdefgh
            w = w << 6;                             // push in 6 0's
            var hi = (int)encodedFpNumber >> 6;     // Get original high 2 bits
            hi ^= 1;                                // Toggle 'b'
            w &= 0x3FFF;                            // clear high 2 bits
            w |= hi << 14;                          // set the high 2 bits.
            return new ConstantReal16(PrimitiveType.Real16, new Float16((ushort)w));
        }

        /// <summary>
        /// Unpacks an encoded value into a 32-bit IEEE constant.
        /// </summary>
        /// <param name="encodedFpNumber"></param>
        /// <remarks>
        /// Input is an 8-bit vector:
        ///  a bcd efgh 
        /// output is 
        ///  a Bbbbbbcd efgh000....
        /// where B is (1-b).
        /// </remarks>
        public static Constant DecodeReal32FpConstant(uint encodedFpNumber)
        {
            int w = (int)encodedFpNumber & 0x7F;    // strip off 'a' = sign bit.
            w = (w ^ 0x40) - 0x40;                  // sign extend bcdefgh
            w = w << 19;                            // push in 19 0's
            var hi = (int)encodedFpNumber >> 6;     // Get original high 2 bits
            hi ^= 1;                                // Toggle 'b'
            w &= 0x3FFFFFFF;                        // clear high 2 bits
            w |= hi << 30;                          // set the high 2 bits.
            return Constant.FloatFromBitpattern(w);
        }

        public static Constant DecodeReal64FpConstant(uint encodedFpNumber)
        {
            long w = (long)encodedFpNumber & 0x7F;  // strip off 'a' = sign bit.
            w = (w ^ 0x40) - 0x40;                  // sign extend bcdefgh
            w &= 0x3FFF;                            // clear the soon to be high 2 bits
            var hi = (long)encodedFpNumber & 0xC0;  // Keep original high 2 bits 
            hi ^= 0x40;                             // Toggle 'b'
            hi <<= 8;                               // Shift to correct position
            w |= hi;                                // set the high bits.
            w = w << 48;                            // push in 48 0's
            return Constant.DoubleFromBitpattern(w);
        }

        // Fixed point scale.
        private static Mutator<AArch64Disassembler> Fxs(int pos, int len)
        {
            var field = new Bitfield(pos, len);
            return (u, d) =>
            {
                var scale = field.Read(u);
                var fbits = 64 - (int)scale;
                d.state.ops.Add(ImmediateOperand.Int32(fbits));
                return true;
            };
        }


        // PC-Relative offset
        private static Mutator<AArch64Disassembler> PcRel(int pos1, int size1, int pos2, int size2)
        {
            var fields = new[]
            {
                new Bitfield(pos1, size1),
                new Bitfield(pos2, size2)
            };
            return (u, d) =>
            {
                var displacement = Bitfield.ReadSignedFields(fields, u);
                var addr = d.addr + displacement;
                d.state.ops.Add(AddressOperand.Create(addr));
                return true;
            };
        }
        // Jump displacement from address of current instruction
        private static Mutator<AArch64Disassembler> J(int pos, int size)
        {
            var fields = new Bitfield[]
            {
                new Bitfield(pos, size)
            };
            return (u, d) =>
            {
                var n = Bitfield.ReadSignedFields(fields, u);
                AddressOperand aop = AddressOperand.Create(d.addr + (n << 2));
                d.state.ops.Add(aop);
                return true;
            };
        }

        // Scaled immediate offset
        private static Mutator<AArch64Disassembler> Mo(PrimitiveType dt, int baseRegOff, int posOff, int lenOff)
        {
            var offsetField = new Bitfield(posOff, lenOff);
            int shift = ShiftFromSize(dt);
            return (u, d) =>
            {
                var iReg = (u >> baseRegOff) & 0x1F;
                var baseReg = Registers.AddrRegs64[iReg];
                var offset = offsetField.ReadSigned(u);
                offset <<= shift;
                var mem = new MemoryOperand(dt)
                {
                    Base = baseReg,
                    Offset = Constant.Int64(offset)
                };
                d.state.ops.Add(mem);
                return true;
            };
        }

        private static int ShiftFromSize(PrimitiveType dt)
        {
            int shift = 0;
            switch (dt.Size)
            {
            case 1: shift = 0; break;
            case 2: shift = 1; break;
            case 4: shift = 2; break;
            case 8: shift = 3; break;
            case 16: shift = 4; break;
            }

            return shift;
        }

        // Unscaled immediate offset
        private static Mutator<AArch64Disassembler> Mu(PrimitiveType dt, int baseRegOff, int posOff, int lenOff)
        {
            var offsetField = new Bitfield(posOff, lenOff);
            return (u, d) =>
            {
                var iReg = (u >> baseRegOff) & 0x1F;
                var baseReg = Registers.AddrRegs64[iReg];
                var offset = (int)Bits.SignExtend(offsetField.Read(u), offsetField.Length);
                var mem = new MemoryOperand(dt)
                {
                    Base = baseReg,
                    Offset = Constant.Int64(offset)
                };
                d.state.ops.Add(mem);
                return true;
            };
        }


        private static Mutator<AArch64Disassembler> Mpost(PrimitiveType dt)
        {
            return (u, d) =>
            {
                var mem = new MemoryOperand(dt);
                var iReg = (u >> 5) & 0x1F;
                mem.Base = Registers.AddrRegs64[iReg];

                int offset = (int)Bits.SignExtend(u >> 12, 9);
                mem.Offset = offset != 0 ? Constant.Int32(offset) : null;
                mem.PostIndex = true;
                d.state.ops.Add(mem);
                return true;
            };
        }

        private static Mutator<AArch64Disassembler> MpostPair(PrimitiveType dt)
        {
            var shift = ShiftFromSize(dt);
            return (u, d) =>
            {
                var mem = new MemoryOperand(dt);
                var iReg = (u >> 5) & 0x1F;
                mem.Base = Registers.AddrRegs64[iReg];

                int offset = (int)Bits.SignExtend(u >> 15, 7);
                offset <<= shift;
                mem.Offset = offset != 0 ? Constant.Int32(offset) : null;
                mem.PostIndex = true;
                d.state.ops.Add(mem);
                return true;
            };
        }

        private static Mutator<AArch64Disassembler> MvmrPpost(int elems)
        {
            return (u, d) =>
            {
                var dt = Bits.IsBitSet(u, 30) ? PrimitiveType.Word128 : PrimitiveType.Word64;
                var mem = new MemoryOperand(dt);
                var iReg = (u >> 5) & 0x1F;
                mem.Base = Registers.AddrRegs64[iReg];
                mem.Offset = Constant.Int32(elems * dt.Size);
                mem.PostIndex = true;
                d.state.ops.Add(mem);
                return true;
            };
        }

        private static Mutator<AArch64Disassembler> Mpre(PrimitiveType dt)
        {
            return (u, d) =>
            {
                var mem = new MemoryOperand(dt);
                var iReg = (u >> 5) & 0x1F;
                mem.Base = Registers.AddrRegs64[iReg];

                int offset = (int)Bits.SignExtend(u >> 12, 9);
                mem.Offset = offset != 0 ? Constant.Int32(offset) : null;
                mem.PreIndex = true;
                d.state.ops.Add(mem);
                return true;
            };
        }

        // Prefix form used for LDP / STP instructions.
        private static Mutator<AArch64Disassembler> MprePair(PrimitiveType dt)
        {
            var shift = ShiftFromSize(dt);
            return (u, d) =>
            {
                var mem = new MemoryOperand(dt);
                var iReg = (u >> 5) & 0x1F;
                mem.Base = Registers.AddrRegs64[iReg];

                int offset = (int)Bits.SignExtend(u >> 15, 7);
                offset <<= shift;
                mem.Offset = offset != 0 ? Constant.Int32(offset) : null;
                mem.PreIndex = true;
                d.state.ops.Add(mem);
                return true;
            };
        }

        private static Mutator<AArch64Disassembler> Mlit(PrimitiveType dt)
        {
            return (u, d) =>
            {
                int offset = (int)Bits.SignExtend(u >> 5, 19) << 2;
                var addr = d.addr + offset;
                d.state.ops.Add(AddressOperand.Create(addr));
                return true;
            };
        }

        // [Xn,Xn] or [Xn,Wn,sxtb] indexed mode
        private static Mutator<AArch64Disassembler> Mr(PrimitiveType dt)
        {
            var sh = ShiftFromSize(dt);
            return (u, d) =>
            {
                var mem = new MemoryOperand(dt);
                var iReg = (u >> 5) & 0x1F;
                mem.Base = Registers.AddrRegs64[iReg];

                iReg = (u >> 16) & 0x1F;
                var option = (u >> 13) & 0x7;
                mem.Index = ((option & 1) == 1 ? Registers.GpRegs64 : Registers.GpRegs32)[iReg];

                switch (option)
                {
                case 2: mem.IndexExtend = Mnemonic.uxtw; break;
                case 3: mem.IndexExtend = Mnemonic.lsl; break;
                case 6: mem.IndexExtend = Mnemonic.sxtw; break;
                case 7: mem.IndexExtend = Mnemonic.sxtx; break;
                default: d.state.Invalid(); return false;
                }
                sh = (int)((u >> 12) & 1) * sh;
                mem.IndexShift = sh;
                d.state.ops.Add(mem);
                return true;
            };
        }

        // Single base register access.
        private static Mutator<AArch64Disassembler> Mb(PrimitiveType dt, int pos, int len)
        {
            var field = new Bitfield(pos, len);
            return (u, d) =>
            {
                var iReg = field.Read(u);
                var mem = new MemoryOperand(dt)
                {
                    Base = Registers.AddrRegs64[iReg]
                };
                d.state.ops.Add(mem);
                return true;
            };
        }

        /// <summary>
        /// Creates a mutator for a condition operand
        /// </summary>
        /// <returns></returns>
        private static Mutator<AArch64Disassembler> C(int pos, int size)
        {
            var field = new Bitfield(pos, size);
            return (u, d) =>
            {
                var cond = (ArmCondition)field.Read(u);
                d.state.ops.Add(new ConditionOperand(cond));
                return true;
            };
        }

        private static Mutator<AArch64Disassembler> sc(int pos, int length)
        {
            var field = new Bitfield(pos, length);
            return (u, d) =>
            {
                var n = field.Read(u);
                switch (n)
                {
                case 1:
                    d.state.shiftCode = Mnemonic.lsl;
                    d.state.shiftAmount = ImmediateOperand.Int32(12);
                    break;
                }
                return true;
            };
        }


        private static Mutator<AArch64Disassembler> sh(int pos, int length)
        {
            var field = new Bitfield(pos, length);
            return (u, d) =>
            {
                int i = (int)field.Read(u);
                d.state.shiftCode = Mnemonic.lsl;
                d.state.shiftAmount = ImmediateOperand.Int32(16 * i);
                return true;
            };
        }

        private static Mutator<AArch64Disassembler> si(int pos1, int len1, int pos2, int len2)
        {
            var bfShtype = new Bitfield(pos1, len1);
            var bfShamt = new Bitfield(pos2, len2);
            return (u, d) =>
            {
                var n = bfShtype.Read(u);
                switch (n)
                {
                case 0: d.state.shiftCode = Mnemonic.lsl; break;
                case 1: d.state.shiftCode = Mnemonic.lsr; break;
                case 2: d.state.shiftCode = Mnemonic.asr; break;
                case 3: d.state.shiftCode = Mnemonic.ror; break;
                }
                n = bfShamt.Read(u);
                d.state.shiftAmount = ImmediateOperand.Int32((int)n);
                return true;
            };
        }

        //        case 'i': // code + immediate 
        //            n = ReadUnsignedBitField(wInstr, format, ref i);
        //            switch (n)
        //            {
        //            case 0: state.shiftCode = Opcode.lsl; break;
        //            case 1: state.shiftCode = Opcode.lsr; break;
        //            case 2: state.shiftCode = Opcode.asr; break;
        //            case 3: state.shiftCode = Opcode.ror; break;
        //            }
        //            Expect(',', format, ref i);
        //            n = ReadUnsignedBitField(wInstr, format, ref i);
        //            state.shiftAmount = ImmediateOperand.Int32(n);
        //            break;
        //        default:
        //            NotYetImplemented($"Unknown format character '{format[i - 1]}' in '{format}' decoding {opcode} shift", wInstr);
        //            break;
        //        }
        //        break;
        //    default:
        //        NotYetImplemented($"Unknown format character '{format[i - 1]}' in '{format}' decoding {opcode}", wInstr);
        //        return Invalid();
        //    }
        //}
        private static Mutator<AArch64Disassembler> Bm(int posS, int posR)
        {
            return (u, d) =>
            {
                var imms = (int)(u >> posS) & 0x3F;
                var immr = (int)(u >> posR) & 0x3F;
                uint n = (u >> 22) & 1;
                if ((u & 0x80000000u) == 0 && n == 1)
                {
                    return false;
                }
                d.state.ops.Add(ImmediateOperand.Int32(immr));
                d.state.ops.Add(ImmediateOperand.Int32(imms));
                return true;
            };
        }


        // bit which determines whether or not to use Qx or Dx registers in SIMD
        private static Mutator<AArch64Disassembler> q(int offset)
        {
            return (u, d) => { d.state.useQ = Bits.IsBitSet(u, offset); return true; };
        }

        // Force Q bit to true
        private static bool q1(uint u, AArch64Disassembler d)
        {
            d.state.useQ = true; return true;
        }

        // Arrangement specifier tells us how words are packed
        private static Mutator<AArch64Disassembler> As(int pos, int length)
        {
            var bitfield = new Bitfield(pos, length);
            return (u, d) =>
            {
                var arrangement = bitfield.Read(u);
                switch (arrangement)
                {
                case 1:
                    d.state.vectorData = VectorData.I8; break;
                case 2:
                case 3:
                    d.state.vectorData = VectorData.I16; break;
                case 4:
                case 5:
                case 6:
                case 7:
                    d.state.vectorData = VectorData.I32; break;
                }
                return true;
            };
        }

        private static Bitfield barrierField = new Bitfield(8, 4);
        private static bool Barrier(uint uInstr, AArch64Disassembler dasm)
        {
            var barrierType = new BarrierOperand((BarrierOption)barrierField.Read(uInstr));
            dasm.state.ops.Add(barrierType);
            return true;
        }

        private static Mutator<AArch64Disassembler> x(string message)
        {
            return (u, d) =>
            {
                var op = d.state.opcode.ToString();
                string m;
                if (message == "")
                    m = op;
                else
                    m = $"{op} - {message}";
                d.NotYetImplemented(m, u);
                d.CreateInvalidInstruction();
                return false;
            };
        }

        // Aliases post process a decoded instruction to yield a preferred 
        // decoding for special cases.

        private static bool SbfmAliases(uint wInstr, AArch64Disassembler dasm)
        {
            var immr = ((ImmediateOperand)dasm.state.ops[2]).Value.ToUInt32();
            var imms = ((ImmediateOperand)dasm.state.ops[3]).Value.ToUInt32();
            int width = dasm.state.ops[0].Width.BitSize;
            if ((width == 32 && imms == 0x1F) ||
                (width == 64 && imms == 0x3F))
            {
                dasm.state.opcode = Mnemonic.asr;
                dasm.state.ops.RemoveAt(3);
                return true;
            }
            if (imms < immr)
            {
                dasm.state.opcode = Mnemonic.sbfiz;
                dasm.state.ops[2] = ImmediateOperand.Int32(width - (int)immr);
                dasm.state.ops[3] = ImmediateOperand.Int32((int)imms + 1);
                return true;
            }
            if (immr == 0)
            {
                var reg = ((RegisterOperand)dasm.state.ops[1]).Register;
                switch (imms)
                {
                case 0b00111:
                    dasm.state.opcode = Mnemonic.sxtb;
                    dasm.state.ops[1] = new RegisterOperand(Registers.GpRegs32[reg.Number]);
                    dasm.state.ops.RemoveRange(2, 2);
                    return true;
                case 0b01111:
                    dasm.state.opcode = Mnemonic.sxth;
                    dasm.state.ops[1] = new RegisterOperand(Registers.GpRegs32[reg.Number]);
                    dasm.state.ops.RemoveRange(2, 2);
                    return true;
                case 0b11111:
                    dasm.state.opcode = Mnemonic.sxtw;
                    dasm.state.ops[1] = new RegisterOperand(Registers.GpRegs32[reg.Number]);
                    dasm.state.ops.RemoveRange(2, 2);
                    return true;
                }
            }
            return true;
        }

        private static bool UbfmAliases(uint wInstr, AArch64Disassembler dasm)
        {
            var immr = ((ImmediateOperand)dasm.state.ops[2]).Value.ToUInt32();
            var imms = ((ImmediateOperand)dasm.state.ops[3]).Value.ToUInt32();
            int width = dasm.state.ops[0].Width.BitSize;
            if (width == 32)
            {
                if (imms == 0x1F)
                {
                    dasm.state.opcode = Mnemonic.lsr;
                    dasm.state.ops.RemoveAt(3);
                    return true;
                } else if (imms + 1 == immr)
                {
                    dasm.state.opcode = Mnemonic.lsl;
                    dasm.state.ops.RemoveAt(3); dasm.state.ops[2] = ImmediateOperand.Int32(31 - (int)imms);

                    return true;
                }
            }
            if (width == 64)
            {
                if (imms == 0x3F)
                {
                    dasm.state.opcode = Mnemonic.lsr;
                    dasm.state.ops.RemoveAt(3);
                    return true;
                }
                else if (imms + 1 == immr)
                {
                    dasm.state.opcode = Mnemonic.lsl;
                    dasm.state.ops[2] = ImmediateOperand.Int32(63 - (int)imms);
                    dasm.state.ops.RemoveAt(3);
                    return true;
                }
            }
            if (immr == 0)
            {
                switch (imms)
                {
                case 0b00111:
                    dasm.state.opcode = Mnemonic.uxtb;
                    dasm.state.ops.RemoveRange(2, 2);
                    return true;
                case 0b01111:
                    dasm.state.opcode = Mnemonic.uxth;
                    dasm.state.ops.RemoveRange(2, 2);
                    return true;
                case 0b11111:
                    dasm.state.opcode = Mnemonic.uxtw;
                    dasm.state.ops.RemoveRange(2, 2);
                    return true;
                }
            }
            return true;
        }

        private static bool ShrnShift(uint wInstr, AArch64Disassembler dasm)
        {
            var shift = (int)(wInstr >> 16) & 0x7F;
            var vec = ((VectorRegisterOperand)dasm.state.ops[0]);
            var bitSize = Bitsize(vec.ElementType);
            if (bitSize == 0)
                return false;
            shift = 2 * bitSize - shift;
            dasm.state.ops.Add(ImmediateOperand.Int32(shift));
            return true;
        }

        private static Mutator<AArch64Disassembler> Sysreg(params (int pos, int len)[] fields)
        {
            var bitfields = fields.Select(f => new Bitfield(f.pos, f.len)).ToArray();
            return (u, d) =>
            {
                var uSysreg = Bitfield.ReadFields(bitfields, u);
                if (!Registers.SystemRegisters.TryGetValue(uSysreg, out var sreg))
                {
                    var sregName = "sysreg" + string.Join("_", bitfields.Select(bf => bf.Read(u)));
                    Debug.Print("AArch64Dis: unknown system register {0} {1:X}", sregName, uSysreg);
                    sreg = RegisterStorage.Sysreg(sregName, (int)uSysreg, w64);
                }
                d.state.ops.Add(new RegisterOperand(sreg));
                return true;
            };
        }

        private static PrimitiveType i8 => PrimitiveType.SByte;
        private static PrimitiveType i16 => PrimitiveType.Int16;
        private static PrimitiveType i32 => PrimitiveType.Int32;
        private static PrimitiveType i64 => PrimitiveType.Int64;
        private static PrimitiveType w8 => PrimitiveType.Byte;
        private static PrimitiveType w16 => PrimitiveType.Word16;
        private static PrimitiveType w32 => PrimitiveType.Word32;
        private static PrimitiveType w64 => PrimitiveType.Word64;
        private static PrimitiveType w128 => PrimitiveType.Word128;

        // Packing arragement in SIMD vector register
        private static VectorData[] BHS_ = new[]
        {
            VectorData.I8, VectorData.I16, VectorData.I32, VectorData.Invalid
        };
        // Packing arragement in SIMD vector register
        private static VectorData[] BHSD = new[]
        {
            VectorData.I8, VectorData.I16, VectorData.I32, VectorData.I64
        };
        private static VectorData[] BHS_128 = new[]
        {
            VectorData.I8, VectorData.I16, VectorData.I32, VectorData.Invalid
        };
        private static VectorData[] HSD_ = new[]
        {
             VectorData.I16, VectorData.I32, VectorData.I64, VectorData.Invalid
        };
        private static VectorData[]BBB_ = new[]
        {
             VectorData.I8, VectorData.I8, VectorData.I8, VectorData.Invalid
        };
        private static VectorData[] BBBB = new[]
        {
             VectorData.I8, VectorData.I8, VectorData.I8, VectorData.I8
        };
        private static VectorData[] HHHH = new[]
        {
             VectorData.I16, VectorData.I16, VectorData.I16, VectorData.I16
        };
        private static VectorData[] SSSS = new[]
        {
             VectorData.I32, VectorData.I32, VectorData.I32, VectorData.I32
        };
        private static VectorData[] DDDD = new[]
        {
             VectorData.I64, VectorData.I64, VectorData.I64, VectorData.I64
        };
        private static VectorData[] SSDD = new[]
        {
             VectorData.I32, VectorData.I32, VectorData.I64, VectorData.I64
        };

        // Frequently occurring predicates.

        private static bool IsZero(uint wInstr)
        {
            return wInstr == 0;
        }

        private static bool Is31(uint wInstr)
        {
            return wInstr == 0x1F;
        }

        private static bool Rn_Rm_Same(uint wInstr)
        {
            return ((wInstr >> 5) & 0x1F) == ((wInstr >> 16) & 0x1F);
        }










        // Factory methods for different kinds of decoders.

        private static Decoder Instr(Mnemonic opcode, params Mutator<AArch64Disassembler> [] mutators)
        {
            return new InstrDecoder(opcode, InstrClass.Linear, VectorData.Invalid, mutators);
        }

        private static Decoder Instr(Mnemonic opcode, InstrClass iclass, params Mutator<AArch64Disassembler>[] mutators)
        {
            return new InstrDecoder(opcode, iclass, VectorData.Invalid, mutators);
        }

        private static Decoder Instr(Mnemonic opcode, VectorData vectorData, params Mutator<AArch64Disassembler>[] mutators)
        {
            return new InstrDecoder(opcode, InstrClass.Linear, vectorData, mutators);
        }

        private static Decoder Sparse(int pos, uint mask, Decoder @default, params (uint, Decoder)[] decoders)
        {
            return new SparseMaskDecoder("", pos, mask, decoders.ToDictionary(k => k.Item1, v => v.Item2), @default);
        }


        private static Decoder Sparse(string tag, int pos, uint mask, Decoder @default, params (uint, Decoder)[] decoders)
        {
            return new SparseMaskDecoder(tag, pos, mask, decoders.ToDictionary(k => k.Item1, v => v.Item2), @default);
        }

        private static Decoder Sparse(string tag, int pos1, int length1,int pos2, int length2, Decoder @default, params (uint, Decoder)[] decoders)
        {
            var bitfields = new[]
            {
                new Bitfield(pos1, length1),
                new Bitfield(pos2, length2)
            };
            var ds = Enumerable.Range(0, 1 << (length1 + length2))
                .Select(n => @default)
                .ToArray();
            foreach (var d in decoders)
            {
                ds[d.Item1] = d.Item2;
            }
            return new BitfieldDecoder<AArch64Disassembler, Mnemonic, AArch64Instruction>(bitfields, tag, ds);
        }

        private static NyiDecoder<AArch64Disassembler,Mnemonic, AArch64Instruction> Nyi(string str)
        {
            return new NyiDecoder<AArch64Disassembler, Mnemonic, AArch64Instruction>(str);
        }

        private AArch64Instruction NotYetImplemented(string message, uint wInstr)
        {
            var instrHex = $"{wInstr:X8}";
            base.EmitUnitTest("AArch64", instrHex, message, "AArch64Dis", this.addr, Console =>
            {
                Console.WriteLine($"    Given_Instruction(0x{wInstr:X8});");
                Console.WriteLine($"    Expect_Code(\"@@@\");");
                Console.WriteLine();
            });
            return CreateInvalidInstruction();
        }

        protected override AArch64Instruction CreateInvalidInstruction()
        {
            return new AArch64Instruction
            {
                InstructionClass = InstrClass.Invalid,
                Mnemonic = Mnemonic.Invalid,
                Operands = new MachineOperand[0]
            };
        }


        static AArch64Disassembler()
        {
            invalid = Instr(Mnemonic.Invalid);

            Decoder LdStRegUImm;
            {
                LdStRegUImm = Mask(Bf((30,2), (26,1), (22,2)), "Load/store register (unsigned immediate)",
                    Instr(Mnemonic.strb, W_0, Mo(i8,5, 10,12)),
                    Instr(Mnemonic.ldrb, W_0, Mo(i8,5, 10,12)),
                    Instr(Mnemonic.ldrsb, X_0, Mo(i8,5, 10,12)),
                    Instr(Mnemonic.ldrsb, W_0, Mo(i8,5, 10,12)),
                    // 00 1 00
                    Instr(Mnemonic.str, B(0,5), Mo(w8, 5, 10, 12)),
                    Instr(Mnemonic.ldr, B(0,5), Mo(w8, 5, 10, 12)),
                    Instr(Mnemonic.str, Q(0,5), Mo(w128, 5, 10, 12)),
                    Instr(Mnemonic.ldr, Q(0,5), Mo(w128, 5, 10, 12)),
                    // 01 0 00
                    Instr(Mnemonic.strh, W_0, Mo(w16, 5, 10, 12)),
                    Instr(Mnemonic.ldrh, W_0, Mo(w16, 5, 10, 12)),
                    Instr(Mnemonic.ldrsh, X_0, Mo(i16, 5, 10, 12)),
                    Instr(Mnemonic.ldrsh, W_0, Mo(i16, 5, 10, 12)),
                    // 01 1 00
                    Instr(Mnemonic.str, H(0,5), Mo(w16, 5, 10, 12)),
                    Instr(Mnemonic.ldr, H(0,5), Mo(w16, 5, 10, 12)),
                    invalid,
                    invalid,
                    // 10 0 00
                    Instr(Mnemonic.str, W_0, Mo(w32, 5, 10, 12)),
                    Instr(Mnemonic.ldr, W_0, Mo(w32, 5, 10, 12)),
                    Instr(Mnemonic.ldrsw, X_0, Mo(i16, 5, 10, 12)),
                    invalid,
                    // 10 1 00
                    Instr(Mnemonic.str, S_0, Mo(w32, 5, 10, 12)),
                    Instr(Mnemonic.ldr, S_0, Mo(w32, 5, 10, 12)),
                    invalid,
                    invalid,
                    // 11 0 00
                    Instr(Mnemonic.str, X_0, Mo(w64, 5, 10, 12)),
                    Instr(Mnemonic.ldr, X_0, Mo(w64, 5, 10, 12)),
                    Instr(Mnemonic.prfm, U(0,5, w8), Mo(w64, 5, 10, 12)),
                    invalid,
                    // 11 1 00
                    Instr(Mnemonic.str, D(0,5), Mo(w64, 5, 10, 12)),
                    Instr(Mnemonic.ldr, D(0,5), Mo(w64, 5, 10, 12)),
                    invalid,
                    invalid);
            }

            Decoder LdStRegisterRegOff;
            {
                LdStRegisterRegOff = Mask(14, 1,
                    invalid,
                    Mask(Bf((30, 2), (26, 1), (22, 2)),   // //LoadStoreRegisterRegOff sz V opc
                        Instr(Mnemonic.strb, W_0,Mr(w8)),
                        Instr(Mnemonic.ldrb, W_0,Mr(w8)),
                        Instr(Mnemonic.ldrsb, X_0,Mr(i8)),
                        Instr(Mnemonic.ldrsb, W_0,Mr(i8)),

                        // LoadStoreRegisterRegOff sz:V:opc=00 1 00
                        Instr(Mnemonic.str, B(0,5),Mr(w8)),
                        Instr(Mnemonic.ldr, B(0,5),Mr(w8)),
                        Instr(Mnemonic.str, Q(0,5),Mr(w128)),
                        Instr(Mnemonic.ldr, Q(0,5),Mr(w128)),

                        // LoadStoreRegisterRegOff sz:V:opc=01 0 00
                        Instr(Mnemonic.strh, W_0,Mr(w16)),
                        Instr(Mnemonic.ldrh, W_0,Mr(w16)),
                        Instr(Mnemonic.ldrsh, X_0,Mr(i16)),
                        Instr(Mnemonic.ldrsh, W_0,Mr(i16)),

                        // LoadStoreRegisterRegOff sz:V:opc=01 1 00
                        Instr(Mnemonic.str, H(0,5),Mr(w16)),
                        Instr(Mnemonic.ldr, H(0,5),Mr(w16)),
                        invalid,
                        invalid,

                        // LoadStoreRegisterRegOff sz:V:opc=10 0 00
                        Instr(Mnemonic.str, W_0,Mr(w32)),
                        Instr(Mnemonic.ldr, W_0,Mr(w32)),
                        Instr(Mnemonic.ldrsw, X_0,Mr(i32)),
                        invalid,

                        // LoadStoreRegisterRegOff sz:V:opc=10 1 00
                        Instr(Mnemonic.str, S_0,Mr(w32)),
                        Instr(Mnemonic.ldr, S_0,Mr(w32)),
                        invalid,
                        invalid,

                        // LoadStoreRegisterRegOff sz:V:opc=11 0 00
                        Instr(Mnemonic.str, X_0,Mr(w64)),
                        Instr(Mnemonic.ldr, X_0,Mr(w64)),
                        Instr(Mnemonic.prfm, U(0,5, w8), Mr(w64)),
                        invalid,

                        // LoadStoreRegisterRegOff sz:V:opc=11 1 00
                        Instr(Mnemonic.str, D(0,5),Mr(w64)),
                        Instr(Mnemonic.ldr, D(0,5),Mr(w64)),
                        invalid,
                        invalid));

            }

            Decoder LdStRegPairOffset;
            {
                LdStRegPairOffset = Mask(Bf((30,2), (26,1), (22,1)), // opc:V:L
                    Instr(Mnemonic.stp, W_0,W(10,5), Mo(w32,5,15,7)),
                    Instr(Mnemonic.ldp, W_0,W(10,5), Mo(w32,5,15,7)),
                    Instr(Mnemonic.stp, S_0,S(10,5), Mo(w32,5,15,7)),
                    Instr(Mnemonic.ldp, S_0,S(10,5), Mo(w32,5,15,7)),

                    invalid,
                    Instr(Mnemonic.ldpsw, X_0,X_10, Mo(w32,5,15,7)),
                    Instr(Mnemonic.stp, D(0,5),D(10,5), Mo(w64,5,15,7)),
                    Instr(Mnemonic.ldp, D(0,5),D(10,5), Mo(w64,5,15,7)),
                    
                    Instr(Mnemonic.stp, X_0,X_10, Mo(w64,5,15,7)),
                    Instr(Mnemonic.ldp, X_0,X_10, Mo(w64,5,15,7)),
                    Instr(Mnemonic.stp, Q(0,5),Q(10,5), Mo(w128,5,15,7)),
                    Instr(Mnemonic.ldp, Q(0,5),Q(10,5), Mo(w128,5,15,7)),

                    invalid,
                    invalid,
                    invalid,
                    invalid);
            }

            Decoder LdStRegPairPre;
            {
                LdStRegPairPre = Mask(Bf((30,2), (26,1), (22,1)), // opc:V:L
                    Instr(Mnemonic.stp, W_0,W(10,5), MprePair(PrimitiveType.Word32)),
                    Instr(Mnemonic.ldp, W_0,W(10,5), MprePair(PrimitiveType.Word32)),
                    Instr(Mnemonic.stp, S_0,S(10,5), MprePair(PrimitiveType.Word32)),
                    Instr(Mnemonic.ldp, S_0,S(10,5), MprePair(PrimitiveType.Word32)),

                    invalid,
                    Instr(Mnemonic.ldpsw, X_0,X_10, MprePair(PrimitiveType.Word32)),
                    Instr(Mnemonic.stp, D(0,5),D(10,5), MprePair(PrimitiveType.Word64)),
                    Instr(Mnemonic.ldp, D(0,5),D(10,5), MprePair(PrimitiveType.Word64)),
                    
                    Instr(Mnemonic.stp, X_0,X_10, MprePair(PrimitiveType.Word64)),
                    Instr(Mnemonic.ldp, X_0,X_10, MprePair(PrimitiveType.Word64)),
                    Instr(Mnemonic.stp, Q(0,5),Q(10,5), MprePair(PrimitiveType.Word128)),
                    Instr(Mnemonic.ldp, Q(0,5),Q(10,5), MprePair(PrimitiveType.Word128)),

                    invalid,
                    invalid,
                    invalid,
                    invalid);
            }

            Decoder LdStRegPairPost;
            {
                LdStRegPairPost = Mask(Bf((30,2), (26,1), (22,1)), // opc:V:L
                    Instr(Mnemonic.stp, W_0,W(10,5), MpostPair(PrimitiveType.Word32)),
                    Instr(Mnemonic.ldp, W_0,W(10,5), MpostPair(PrimitiveType.Word32)),
                    Instr(Mnemonic.stp, S_0,S(10,5), MpostPair(PrimitiveType.Word32)),
                    Instr(Mnemonic.ldp, S_0,S(10,5), MpostPair(PrimitiveType.Word32)),

                    invalid,
                    Instr(Mnemonic.ldpsw, X_0,X_10, MpostPair(PrimitiveType.Word32)),
                    Instr(Mnemonic.stp, D(0,5),D(10,5), MpostPair(PrimitiveType.Word64)),
                    Instr(Mnemonic.ldp, D(0,5),D(10,5), MpostPair(PrimitiveType.Word64)),
                    
                    Instr(Mnemonic.stp, X_0,X_10, MpostPair(PrimitiveType.Word64)),
                    Instr(Mnemonic.ldp, X_0,X_10, MpostPair(PrimitiveType.Word64)),
                    Instr(Mnemonic.stp, Q(0,5),Q(10,5), MpostPair(PrimitiveType.Word128)),
                    Instr(Mnemonic.ldp, Q(0,5),Q(10,5), MpostPair(PrimitiveType.Word128)),

                    invalid,
                    invalid,
                    invalid,
                    invalid);
            }

            Decoder LdStNoallocatePair = Mask(Bf((30, 2), (26, 1), (22, 1)),
                Instr(Mnemonic.stnp, W_0, W_10,Mo(w32,5,15,7)),
                Instr(Mnemonic.ldnp, W_0, W_10,Mo(w32,5,15,7)),
                Instr(Mnemonic.stnp, x("SIMD&FP 32-bit")),
                Instr(Mnemonic.ldnp, x("SIMD&FP 32-bit")),

                invalid,
                invalid,
                Instr(Mnemonic.stnp, x("SIMD&FP 64-bit")),
                Instr(Mnemonic.ldnp, x("SIMD&FP 64-bit")),

                Instr(Mnemonic.stnp, X_0, X_10,Mo(w64,5,15,7)),
                Instr(Mnemonic.ldnp, X_0, X_10,Mo(w64,5,15,7)),
                Instr(Mnemonic.stnp, x("SIMD&FP 128-bit")),
                Instr(Mnemonic.ldnp, x("SIMD&FP 128-bit")),

                invalid,
                invalid,
                invalid,
                invalid);

            Decoder LoadsAndStores;
            {
                var LdStRegUnscaledImm = Mask(Bf((30, 2), (26, 1), (22, 2)),
                    Instr(Mnemonic.sturb, W_0, Mu(w8, 5, 12, 9)),
                    Instr(Mnemonic.ldurb, W_0, Mu(w8, 5, 12, 9)),
                    Instr(Mnemonic.ldursb, X_0, Mu(i8, 5, 12, 9)),
                    Instr(Mnemonic.ldursb, W_0, Mu(i8, 5, 12, 9)),

                    // LdStRegUnscaledImm size=00 V=1 opc=00
                    Instr(Mnemonic.stur, B(0,5), Mu(w8,5,12,9)),
                    Instr(Mnemonic.ldur, B(0,5), Mu(w8,5,12,9)),
                    Instr(Mnemonic.stur, Q(0,5), Mu(w128,5,12,9)),
                    Instr(Mnemonic.ldur, Q(0,5), Mu(w128,5,12,9)),

                    // LdStRegUnscaledImm size=01 V=0 opc=00
                    Instr(Mnemonic.sturh, W_0, Mo(w16, 5, 12, 9)),
                    Instr(Mnemonic.ldurh, W_0, Mo(w16, 5, 12, 9)),
                    Instr(Mnemonic.ldursh, X_0, Mu(i16,5,12,9)),
                    Instr(Mnemonic.ldursh, W_0, Mu(i16,5,12,9)),

                    // LdStRegUnscaledImm size=01 V=1 opc=00
                    Instr(Mnemonic.stur, H(0,5), Mu(w16,5,12,9)),
                    Instr(Mnemonic.ldur, H(0,5), Mu(w16,5,12,9)),
                    invalid,
                    invalid,

                    // LdStRegUnscaledImm size=10 V=0 opc=00
                    Instr(Mnemonic.stur, W_0, Mu(w32,5,12,9)),
                    Instr(Mnemonic.ldur, W_0, Mu(w32,5,12,9)),
                    Instr(Mnemonic.ldursw, X_0, Mu(w32,5,12,9)),
                    invalid,

                    // LdStRegUnscaledImm size=10 V=1 opc=00
                    Instr(Mnemonic.stur, S_0, Mu(w32,5,12,9)),
                    Instr(Mnemonic.ldur, S_0, Mu(w32,5,12,9)),
                    invalid,
                    invalid,

                    // LdStRegUnscaledImm size=11 V=0 opc=00
                    Instr(Mnemonic.stur, X_0, Mu(w64,5,12,9)),
                    Instr(Mnemonic.ldur, X_0, Mu(w64,5,12,9)),
                    Instr(Mnemonic.prfm, U(0,5, w8), Mu(w64, 5, 12, 9)),
                    invalid,

                    // LdStRegUnscaledImm size=11 V=0 opc=00
                    Instr(Mnemonic.stur, D(0,5), Mu(w64,5,12,9)),
                    Instr(Mnemonic.ldur, D(0,5), Mu(w64,5,12,9)),
                    invalid,
                    invalid);

                Decoder LdStRegImmPostIdx;
                {
                    LdStRegImmPostIdx = Mask(Bf((30, 2), (26, 1), (22, 2)),
                        Instr(Mnemonic.strb, W_0, Mpost(w8)),
                        Instr(Mnemonic.ldrb, W_0, Mpost(w8)),
                        Instr(Mnemonic.ldrsb, X_0, Mpost(i8)),
                        Instr(Mnemonic.ldrsb, W_0, Mpost(i8)),

                        Instr(Mnemonic.str, B(0, 5), Mpost(w8)),
                        Instr(Mnemonic.ldr, B(0, 5), Mpost(w8)),
                        Instr(Mnemonic.str, Q(0, 5), Mpost(w128)),
                        Instr(Mnemonic.ldr, Q(0, 5), Mpost(w128)),

                        Instr(Mnemonic.strh, W_0, Mpost(w16)),
                        Instr(Mnemonic.ldrh, W_0, Mpost(w16)),
                        Instr(Mnemonic.ldrsh, X_0, Mpost(i16)),
                        Instr(Mnemonic.ldrsh, W_0, Mpost(i16)),

                        Instr(Mnemonic.str, H(0, 5), Mpost(w16)),
                        Instr(Mnemonic.ldr, H(0, 5), Mpost(w16)),
                        invalid,
                        invalid,

                        Instr(Mnemonic.str, W_0, Mpost(w32)),
                        Instr(Mnemonic.ldr, W_0, Mpost(w32)),
                        Instr(Mnemonic.ldrsw, X_0, Mpost(i32)),
                        invalid,

                        Instr(Mnemonic.str, S_0, Mpost(w32)),
                        Instr(Mnemonic.ldr, S_0, Mpost(w32)),
                        invalid,
                        invalid,

                        Instr(Mnemonic.str, X_0, Mpost(w64)),
                        Instr(Mnemonic.ldr, X_0, Mpost(w64)),
                        invalid,
                        invalid,

                        Instr(Mnemonic.str, X_0, Mpost(w64)),
                        Instr(Mnemonic.ldr, X_0, Mpost(w64)),
                        invalid,
                        invalid);
                }

            var LdStRegUnprivileged = Nyi("LdStRegUnprivileged");

                Decoder LdStRegImmPreIdx;
                {
                    LdStRegImmPreIdx = Mask(Bf((30, 2), (26, 1), (22, 2)),
                        Instr(Mnemonic.strb, W_0, Mpre(w8)),
                        Instr(Mnemonic.ldrb, W_0, Mpre(w8)),
                        Instr(Mnemonic.ldrsb, X_0, Mpre(i8)),
                        Instr(Mnemonic.ldrsb, W_0, Mpre(i8)),

                        Instr(Mnemonic.str, B(0, 5), Mpre(w8)),
                        Instr(Mnemonic.ldr, B(0, 5), Mpre(w8)),
                        Instr(Mnemonic.str, Q(0, 5), Mpre(w128)),
                        Instr(Mnemonic.ldr, Q(0, 5), Mpre(w128)),

                        Instr(Mnemonic.strh, W_0, Mpre(w16)),
                        Instr(Mnemonic.ldrh, W_0, Mpre(w16)),
                        Instr(Mnemonic.ldrsh, X_0, Mpre(i16)),
                        Instr(Mnemonic.ldrsh, W_0, Mpre(i16)),

                        Instr(Mnemonic.str, H(0, 5), Mpre(w16)),
                        Instr(Mnemonic.ldr, H(0, 5), Mpre(w16)),
                        invalid,
                        invalid,

                        Instr(Mnemonic.str, W_0, Mpre(w32)),
                        Instr(Mnemonic.ldr, W_0, Mpre(w32)),
                        Instr(Mnemonic.ldrsw, X_0, Mpre(i32)),
                        invalid,

                        Instr(Mnemonic.str, S_0, Mpre(w32)),
                        Instr(Mnemonic.ldr, S_0, Mpre(w32)),
                        invalid,
                        invalid,

                        Instr(Mnemonic.str, X_0, Mpre(w64)),
                        Instr(Mnemonic.ldr, X_0, Mpre(w64)),
                        invalid,
                        invalid,

                        Instr(Mnemonic.str, D(0,5), Mpre(w64)),
                        Instr(Mnemonic.ldr, D(0,5), Mpre(w64)),
                        invalid,
                        invalid);
                }

                Decoder LoadRegLit;
                {
                    LoadRegLit = Mask(Bf((30,2),(26,1)),    // opc:V
                        Instr(Mnemonic.ldr, W_0, Mlit(w32)),
                        Instr(Mnemonic.ldr, S_0, Mlit(w32)),
                        Instr(Mnemonic.ldr, X_0, Mlit(w64)),
                        Instr(Mnemonic.ldr, D(0,5), Mlit(w64)),
                        Instr(Mnemonic.ldrsw, X_0, Mlit(i32)),
                        Instr(Mnemonic.ldr, Q(0,5), Mlit(w128)),
                        Instr(Mnemonic.prfm, U(0,5, w8),Mlit(w32)),
                        invalid);
                }

                Decoder AdvancedSimdLdStMultiple;
                Decoder AdvancedSimdLdStMultiplePostIdx;
                Decoder AdvancedSimdLdStSingleStructure;
                {
                    AdvancedSimdLdStMultiple = Mask(Bf((22, 1), (12, 4)), // L:opcode
                        Mask(30,1,
                            Instr(Mnemonic.st4, Vmr(0,5,4,BHSD,10), Mb(w64,5,5)),
                            Instr(Mnemonic.st4, q1,Vmr(0,5,4,BHSD,10), Mb(w128,5,5))),
                        Nyi("AdvancedSimdLdStMultiple L:opcode=0:0001"),
                        Nyi("AdvancedSimdLdStMultiple L:opcode=0:0010"),
                        Nyi("AdvancedSimdLdStMultiple L:opcode=0:0011"),
                        Mask(30,1,
                            Instr(Mnemonic.st3, q(30),Vmr(0,5,3,BHSD,10), Mb(w64,5,5)),
                            Instr(Mnemonic.st3, q(30),Vmr(0,5,3,BHSD,10), Mb(w128,5,5))),
                        Nyi("AdvancedSimdLdStMultiple L:opcode=0:0101"),
                        Nyi("AdvancedSimdLdStMultiple L:opcode=0:0110"),
                        Nyi("AdvancedSimdLdStMultiple L:opcode=0:0111"),
                        Mask(30,1,
                            Instr(Mnemonic.st2, Vmr(0,5,2,BHSD,10), Mb(w64,5,5)),
                            Instr(Mnemonic.st2, Vmr(0,5,2,BHSD,10), Mb(w128,5,5))),
                        Nyi("AdvancedSimdLdStMultiple L:opcode=0:1001"),
                        Nyi("AdvancedSimdLdStMultiple L:opcode=0:1010"),
                        Nyi("AdvancedSimdLdStMultiple L:opcode=0:1011"),
                        Nyi("AdvancedSimdLdStMultiple L:opcode=0:1100"),
                        Nyi("AdvancedSimdLdStMultiple L:opcode=0:1101"),
                        Nyi("AdvancedSimdLdStMultiple L:opcode=0:1110"),
                        Nyi("AdvancedSimdLdStMultiple L:opcode=0:1111"),
                        Mask(30, 1,
                            Instr(Mnemonic.ld4, Vmr(0,5,4,BHSD,10), Mb(w64,5,5)),
                            Instr(Mnemonic.ld4, Vmr(0,5,4,BHSD,10), Mb(w128,5,5))),
                        Nyi("AdvancedSimdLdStMultiple L:opcode=1:0001"),
                        Nyi("AdvancedSimdLdStMultiple L:opcode=1:0010"),
                        Nyi("AdvancedSimdLdStMultiple L:opcode=1:0011"),
                        Mask(30, 1,
                            Instr(Mnemonic.ld3, Vmr(0,5,3,BHSD,10), Mb(w64,5,5)),
                            Instr(Mnemonic.ld3, Vmr(0,5,3,BHSD,10), Mb(w128,5,5))),
                        Nyi("AdvancedSimdLdStMultiple L:opcode=1:0101"),
                        Nyi("AdvancedSimdLdStMultiple L:opcode=1:0110"),
                        Nyi("AdvancedSimdLdStMultiple L:opcode=1:0111"),
                        Mask(30, 1,
                            Instr(Mnemonic.ld2, Vmr(0,5,2,BHSD,10), Mb(w64,5,5)),
                            Instr(Mnemonic.ld2, Vmr(0,5,2,BHSD,10), Mb(w128,5,5))),
                        Nyi("AdvancedSimdLdStMultiple L:opcode=1:1001"),
                        Nyi("AdvancedSimdLdStMultiple L:opcode=1:1010"),
                        Nyi("AdvancedSimdLdStMultiple L:opcode=1:1011"),
                        Nyi("AdvancedSimdLdStMultiple L:opcode=1:1100"),
                        Nyi("AdvancedSimdLdStMultiple L:opcode=1:1101"),
                        Nyi("AdvancedSimdLdStMultiple L:opcode=1:1110"),
                        Nyi("AdvancedSimdLdStMultiple L:opcode=1:1111"));

                    AdvancedSimdLdStMultiplePostIdx = Mask(Bf((22, 1), (12, 4)), // L:opcode
                        Nyi("AdvancedSimdLdStMultiplePostIdx L:opcode=0:0000"),
                        Nyi("AdvancedSimdLdStMultiplePostIdx L:opcode=0:0001"),
                        Nyi("AdvancedSimdLdStMultiplePostIdx L:opcode=0:0010"),
                        Nyi("AdvancedSimdLdStMultiplePostIdx L:opcode=0:0011"),
                        Nyi("AdvancedSimdLdStMultiplePostIdx L:opcode=0:0100"),
                        Nyi("AdvancedSimdLdStMultiplePostIdx L:opcode=0:0101"),
                        Nyi("AdvancedSimdLdStMultiplePostIdx L:opcode=0:0110"),
                        Nyi("AdvancedSimdLdStMultiplePostIdx L:opcode=0:0111"),
                        Select((16,5), Is31,
                            Instr(Mnemonic.st2, q(30),Vmr(0,5,2,BBBB),MvmrPpost(2)),
                            Nyi("AdvancedSimdLdStMultiplePostIdx L:opcode=0:1000 Rm != 11111")),
                        Nyi("AdvancedSimdLdStMultiplePostIdx L:opcode=0:1001"),
                        Nyi("AdvancedSimdLdStMultiplePostIdx L:opcode=0:1010"),
                        Nyi("AdvancedSimdLdStMultiplePostIdx L:opcode=0:1011"),
                        Nyi("AdvancedSimdLdStMultiplePostIdx L:opcode=0:1100"),
                        Nyi("AdvancedSimdLdStMultiplePostIdx L:opcode=0:1101"),
                        Nyi("AdvancedSimdLdStMultiplePostIdx L:opcode=0:1110"),
                        Nyi("AdvancedSimdLdStMultiplePostIdx L:opcode=0:1111"),
                        Select((16,5), Is31, 
                            Instr(Mnemonic.ld4, q(30),Vmr(0,5,4,BBBB),MvmrPpost(4)),
                            Nyi("AdvancedSimdLdStMultiplePostIdx L:opcode=1:0000 Rm!=11111")),
                        Nyi("AdvancedSimdLdStMultiplePostIdx L:opcode=1:0001"),
                        Nyi("AdvancedSimdLdStMultiplePostIdx L:opcode=1:0010"),
                        Nyi("AdvancedSimdLdStMultiplePostIdx L:opcode=1:0011"),
                        Select((16,5), Is31,
                            Instr(Mnemonic.ld3, q(30),Vmr(0,5,3,BBBB),MvmrPpost(3)),
                            Nyi("AdvancedSimdLdStMultiplePostIdx L:opcode=1:0100 Rm != 11111")),
                        Nyi("AdvancedSimdLdStMultiplePostIdx L:opcode=1:0101"),
                        Nyi("AdvancedSimdLdStMultiplePostIdx L:opcode=1:0110"),
                        Nyi("AdvancedSimdLdStMultiplePostIdx L:opcode=1:0111"),
                        Nyi("AdvancedSimdLdStMultiplePostIdx L:opcode=1:1000"),
                        Nyi("AdvancedSimdLdStMultiplePostIdx L:opcode=1:1001"),
                        Nyi("AdvancedSimdLdStMultiplePostIdx L:opcode=1:1010"),
                        Nyi("AdvancedSimdLdStMultiplePostIdx L:opcode=1:1011"),
                        Nyi("AdvancedSimdLdStMultiplePostIdx L:opcode=1:1100"),
                        Nyi("AdvancedSimdLdStMultiplePostIdx L:opcode=1:1101"),
                        Nyi("AdvancedSimdLdStMultiplePostIdx L:opcode=1:1110"),
                        Nyi("AdvancedSimdLdStMultiplePostIdx L:opcode=1:0111"));

                    AdvancedSimdLdStSingleStructure = Mask(21,2,
                        Mask(13, 3, // L:R=0 0 opcode
                            Mask(10, 1,     // L:R=0 0 opcode=010 size=x?
                                Instr(Mnemonic.st1, Vmrx(0,5,1,8), Mb(w64, 5,5)),
                                Instr(Mnemonic.st1, Vmrx(0,5,1,8), Mb(w128, 5,5))),
                            Nyi("AdvancedSimdLdStSingleStructure L:R=0 0 opcode=001"),
                            Mask(10, 1,     // L:R=0 0 opcode=010 size=x?
                                Mask(30, 1,
                                    Instr(Mnemonic.st1, Vmrx(0,5,1,16),Mb(w64,  5,5)),
                                    Instr(Mnemonic.st1, Vmrx(0,5,1,16),Mb(w128, 5,5))),
                                invalid),   // L:R=0 0 opcode=010 size=x1
                            Nyi("AdvancedSimdLdStSingleStructure L:R=0 0 opcode=011"),
                            Mask(10, 2,  // L:R=0 0 opcode=100 size
                                Nyi("AdvancedSimdLdStSingleStructure L:R=0 0 opcode=100 size=00"),
                                Nyi("AdvancedSimdLdStSingleStructure L:R=0 0 opcode=100 size=01"),
                                Nyi("AdvancedSimdLdStSingleStructure L:R=0 0 opcode=100 size=10"),
                                Nyi("AdvancedSimdLdStSingleStructure L:R=0 0 opcode=100 size=11")),
                            Nyi("AdvancedSimdLdStSingleStructure L:R=0 0 opcode=101"),
                            Nyi("AdvancedSimdLdStSingleStructure L:R=0 0 opcode=110"),
                            Nyi("AdvancedSimdLdStSingleStructure L:R=0 0 opcode=111")),
                        Nyi("AdvancedSimdLdStSingleStructure L:R=0 1"),
                        Mask(13, 3, // L:R=1 0 opcode
                            Nyi("AdvancedSimdLdStSingleStructure L:R=1 0 opcode=000"),
                            Nyi("AdvancedSimdLdStSingleStructure L:R=1 0 opcode=001"),
                            Nyi("AdvancedSimdLdStSingleStructure L:R=1 0 opcode=010"),
                            Nyi("AdvancedSimdLdStSingleStructure L:R=1 0 opcode=011"),
                            Nyi("AdvancedSimdLdStSingleStructure L:R=1 0 opcode=100"),
                            Nyi("AdvancedSimdLdStSingleStructure L:R=1 0 opcode=101"),
                            Mask(12, 1, // L:R=10 opcode=110 S
                                Mask(30, 1,
                                    Instr(Mnemonic.ld1r, q(30),Vmr(0,5,1,BHSD,10),Mb(w64,  5,5)),
                                    Instr(Mnemonic.ld1r, q(30),Vmr(0,5,1,BHSD,10),Mb(w128, 5,5))),
                                invalid),
                            Nyi("AdvancedSimdLdStSingleStructure L:R=1 0 opcode=111")),
                        Nyi("AdvancedSimdLdStSingleStructure L:R=1 1"));
                }

                Decoder LoadStoreExclusive = Mask(Bf((30, 2), (21, 3), (15, 1)),
                    Instr(Mnemonic.stxrb, W_16, W_0, Mb(w8, 5,5)),
                    Instr(Mnemonic.stlxrb, x("")),
                    Select((10, 5), Is31, Instr(Mnemonic.casp, x("32-bit")), invalid),
                    Select((10, 5), Is31, Instr(Mnemonic.caspl, x("32-bit")), invalid),
                    Instr(Mnemonic.ldxrb,  W_0, Mb(w8, 5,5)),
                    Instr(Mnemonic.ldaxrb, W_0, Mb(w8, 5, 5)),
                    Select((10, 5), Is31, Instr(Mnemonic.caspa, x("32-bit")), invalid),
                    Select((10, 5), Is31, Instr(Mnemonic.caspal, x("32-bit")), invalid),

                    Instr(Mnemonic.stllrb, x("")),
                    Instr(Mnemonic.stlrb, x("")),
                    Select((10, 5), Is31, Instr(Mnemonic.caspb, x("32-bit")), invalid),
                    Select((10, 5), Is31, Instr(Mnemonic.caspbl, x("32-bit")), invalid),
                    Instr(Mnemonic.ldlarb, x("")),
                    Instr(Mnemonic.ldarb, x("")),
                    Select((10, 5), Is31, Instr(Mnemonic.casab, x("32-bit")), invalid),
                    Select((10, 5), Is31, Instr(Mnemonic.casalb, x("32-bit")), invalid),

                    Nyi("LoadStoreExclusive size:o2:L:o1:o0 010000"),
                    Nyi("LoadStoreExclusive size:o2:L:o1:o0 010001"),
                    Nyi("LoadStoreExclusive size:o2:L:o1:o0 010010"),
                    Nyi("LoadStoreExclusive size:o2:L:o1:o0 010011"),
                    Nyi("LoadStoreExclusive size:o2:L:o1:o0 010100"),
                    Instr(Mnemonic.ldaxrh, W_0,Mb(w8, 5,5)),
                    Nyi("LoadStoreExclusive size:o2:L:o1:o0 010110"),
                    Nyi("LoadStoreExclusive size:o2:L:o1:o0 010111"),

                    Instr(Mnemonic.stllrh, W_0, Mb(w8, 5, 5)),
                    Instr(Mnemonic.stlrh, W_0, Mb(w8, 5, 5)),
                    Nyi("LoadStoreExclusive size:o2:L:o1:o0 011010"),
                    Nyi("LoadStoreExclusive size:o2:L:o1:o0 011011"),
                    Nyi("LoadStoreExclusive size:o2:L:o1:o0 011100"),
                    Instr(Mnemonic.ldarh, W_0, Mb(w8, 5, 5)),
                    Nyi("LoadStoreExclusive size:o2:L:o1:o0 011110"),
                    Nyi("LoadStoreExclusive size:o2:L:o1:o0 011111"),

                    Instr(Mnemonic.stxr, W_16, W_0, Mb(w8, 5, 5)),
                    Instr(Mnemonic.stlxr, W_16, W_0, Mb(w8, 5, 5)),
                    Nyi("LoadStoreExclusive size:o2:L:o1:o0 100010"),
                    Nyi("LoadStoreExclusive size:o2:L:o1:o0 100011"),
                    Nyi("LoadStoreExclusive size:o2:L:o1:o0 100100"),
                    Nyi("LoadStoreExclusive size:o2:L:o1:o0 100101"),
                    Nyi("LoadStoreExclusive size:o2:L:o1:o0 100110"),
                    Nyi("LoadStoreExclusive size:o2:L:o1:o0 100111"),
                    Nyi("LoadStoreExclusive size:o2:L:o1:o0 101000"),
                    Nyi("LoadStoreExclusive size:o2:L:o1:o0 101001"),
                    Nyi("LoadStoreExclusive size:o2:L:o1:o0 101010"),
                    Nyi("LoadStoreExclusive size:o2:L:o1:o0 101011"),
                    Nyi("LoadStoreExclusive size:o2:L:o1:o0 101100"),
                    Nyi("LoadStoreExclusive size:o2:L:o1:o0 101101"),
                    Nyi("LoadStoreExclusive size:o2:L:o1:o0 101110"),
                    Nyi("LoadStoreExclusive size:o2:L:o1:o0 101111"),

                    Instr(Mnemonic.stxr, X_0, Mb(w64, 5,5)),
                    Instr(Mnemonic.stlxr, X_0, Mb(w64, 5,5)),
                    Instr(Mnemonic.stxp, X_0,X_10, Mb(w64, 5,5)),
                    Instr(Mnemonic.stlxp, X_0,X_10, Mb(w64, 5,5)),

                    Instr(Mnemonic.ldxr, X_0,Mb(w64,5,5)),
                    Instr(Mnemonic.ldaxr, X_0, Mb(w64, 5,5)),
                    Instr(Mnemonic.ldxp, X_0,X_10, Mb(w64, 5, 5)),
                    Instr(Mnemonic.ldaxp, X_0, X_10, Mb(w64, 5, 5)),

                    Instr(Mnemonic.stllr, X_0, Mb(w64, 5, 5)),
                    Instr(Mnemonic.stlr, X_0, Mb(w64, 5, 5)),
                    Nyi("LoadStoreExclusive size:o2:L:o1:o0 111010"),
                    Nyi("LoadStoreExclusive size:o2:L:o1:o0 111011"),
                    Nyi("LoadStoreExclusive size:o2:L:o1:o0 111100"),
                    Nyi("LoadStoreExclusive size:o2:L:o1:o0 111101"),
                    Nyi("LoadStoreExclusive size:o2:L:o1:o0 111110"),
                    Nyi("LoadStoreExclusive size:o2:L:o1:o0 111111"));

                LoadsAndStores = Mask(31, 1, "Loads and stores",
                    Mask(28, 2, "LdSt op0 = 0",          // op0 = 0 
                        Mask(26, 1, "LdSt op0 = 0, op1:00",      // op0 = 0 op1 = 0
                            Mask(23, 2, "LdSt op0=0 op1=00 op2=0",  // op0 = 0 op1 = 00 op2 = 0
                                LoadStoreExclusive,
                                LoadStoreExclusive,
                                invalid,
                                invalid),
                            Mask(23, 2,  // op0 = 0 op1 = 00 op2 = 1
                                Select((16, 6), IsZero,
                                    AdvancedSimdLdStMultiple,
                                    invalid),
                                Select((21, 1), IsZero,
                                    AdvancedSimdLdStMultiplePostIdx,
                                    invalid),
                                Select((21, 1), IsZero,
                                    AdvancedSimdLdStSingleStructure,
                                    invalid),
                                Nyi("AdvancedSimdLdStSingleStructure"))),
                        Mask(23, 2,      // op0 = 0, op1 = 1
                            LoadRegLit,
                            LoadRegLit,
                            invalid,
                            invalid),
                        Mask(23, 2,      // op0 = 0, op1 = 2
                            LdStNoallocatePair,
                            LdStRegPairPost,
                            LdStRegPairOffset,
                            LdStRegPairPre),
                        Mask(24, 1, // op0 = 0, op1 = 1x
                            Mask(21, 1,     // LdSt op0 = 0, op1 = 3, op3 = 0, high bit of op4
                                Mask(10, 2, 
                                    LdStRegUnscaledImm,
                                    LdStRegImmPostIdx,
                                    LdStRegUnprivileged,
                                    LdStRegImmPreIdx),
                                Mask(10, 2, // op1 = 3, op3 = 0x, op4=1xxxx
                                    Nyi("*AtomicMemoryOperations"),
                                    Nyi("*LoadStoreRegister PAC"),
                                    LdStRegisterRegOff,
                                    Nyi("*LoadStoreRegister PAC"))),
                            LdStRegUImm)),
                    Mask(28, 2, "  op0=1 op1",
                        Mask(26, 1, "LdSt op0=1 op1=00 op2=?",
                            Mask(23, 2, "LdSt op0=1 op1=00 op2=0 op3=??",
                                LoadStoreExclusive,
                                LoadStoreExclusive,
                                Nyi("LdSt op0=1 op1=00 op2=0 op3=10"),
                                Nyi("LdSt op0=1 op1=00 op2=0 op3=11")),
                            Nyi("LdSt op0=1 op1=00 op2=1")),
                        Mask(23, 2,
                            LoadRegLit,
                            LoadRegLit,
                            invalid,
                            invalid),
                        Mask(23, 2, // op1 = 2 op3
                            LdStNoallocatePair,
                            LdStRegPairPost,
                            LdStRegPairOffset,
                            LdStRegPairPre),
                        Mask(24, 1,  "  op1=11 op3=?x", 
                            Mask(21, 1,     // high bit of op4
                                Mask(10, 2, // LoadsAndStores op1 = 3, op3 = 0x, op4=0xxxx
                                    LdStRegUnscaledImm,
                                    LdStRegImmPostIdx,
                                    LdStRegUnprivileged,
                                    LdStRegImmPreIdx),
                                Mask(10, 2, // LoadsAndStores op1 = 3, op3 = 0x, op4=1xxxx
                                    Nyi("*AtomicMemoryOperations"),
                                    Nyi("*LoadStoreRegister PAC"),
                                    LdStRegisterRegOff,
                                    Nyi("*LoadStoreRegister PAC"))),
                            LdStRegUImm)));
            }

            var AddSubImmediate = Mask(23, 1,
                Mask(29, 3,
                    Instr(Mnemonic.add, Ws(0,5),Ws(5,5),U(10,12,w32),sc(22,2)),
                    Instr(Mnemonic.adds, Ws(0,5),Ws(5,5),U(10,12,w32),sc(22,2)),
                    Instr(Mnemonic.sub, Ws(0,5),Ws(5,5),U(10,12,w32),sc(22,2)),
                    Select((0, 5), n=>n == 0x1F,
                        Instr(Mnemonic.cmp, Ws(5,5),U(10,12,w32),sc(22,2)),
                        Instr(Mnemonic.subs, W_0,W_5,U(10,12,w32),sc(22,2))),
                    
                    Instr(Mnemonic.add, Xs(0,5),Xs(5,5),U(10,12,w64),sc(22,2)),
                    Instr(Mnemonic.adds, Xs(0,5),Xs(5,5),U(10,12,w64),sc(22,2)),
                    Instr(Mnemonic.sub, Xs(0,5),Xs(5,5),U(10,12,w64),sc(22,2)),
                    Select((0, 5), n=> n == 0x1F,
                        Instr(Mnemonic.cmp, Xs(5,5),U(10,12,w64),sc(22,2)),
                        Instr(Mnemonic.subs, X_0,Xs(5,5),U(10,12,w64),sc(22,2)))),
                invalid);

            var LogicalImmediate = Mask(29, 3, // size + op flag
                Mask(22, 1, // N bit
                    Instr(Mnemonic.and, W_0,W_5,Ul(10,w32)),
                    invalid),
                Mask(22, 1, // N bit
                    Instr(Mnemonic.orr, W_0,W_5,Ul(10,w32)),
                    invalid),
                Mask(22, 1, // N bit
                    Instr(Mnemonic.eor, W_0,W_5,Ul(10,w32)),
                    invalid),
                Mask(22, 1, // N bit
                    Instr(Mnemonic.ands, W_0,W_5,Ul(10,w32)),
                    invalid),

                Instr(Mnemonic.and, X_0,X_5,Ul(10,w64)),
                Instr(Mnemonic.orr, X_0,X_5,Ul(10,w64)),
                Instr(Mnemonic.eor, X_0,X_5,Ul(10,w64)),
                Instr(Mnemonic.ands, X_0,X_5,Ul(10,w64)));

            Nyi("LogicalImmediate");

            var MoveWideImmediate = Mask(29, 3,
                Mask(22, 1,
                    Instr(Mnemonic.movn, W_0,U(5,16,w32),sh(21,2)),
                    invalid),
                invalid,
                Mask(22, 1,
                    Instr(Mnemonic.movz, W_0,U(5,16,w32),sh(21,2)),
                    invalid),
                Mask(22, 1,
                    Instr(Mnemonic.movk, W_0,U(5,16,w32),sh(21,2)),
                    invalid),

                Instr(Mnemonic.movn, X_0,U(5,16,w64),sh(21,2)),
                invalid,
                Instr(Mnemonic.movz, X_0,U(5,16,w64),sh(21,2)),
                Instr(Mnemonic.movk, X_0,U(5,16,w16),sh(21,2)));


            var PcRelativeAddressing = Mask(31, 1,
<<<<<<< HEAD
                Instr(Opcode.adr, X_0, PcRel(5,19,29,2)),
                Instr(Opcode.adrp, X_0, Ip(5,19,29,2,i32,12)));
=======
                Instr(Mnemonic.adr, X_0, PcRel(5,19,29,2)),
                Instr(Mnemonic.adrp, X_0, I(5,19,29,2,i32,12)));
>>>>>>> 7a112bda

            Decoder Bitfield;
            {
                Bitfield = Mask(22, 1,
                    Mask(29, 3,
                        Instr(Mnemonic.sbfm, W_0,W_5,U(16,6,i32),U(10,6,i32), SbfmAliases),
                        Instr(Mnemonic.bfm, W_0,W_5,U(16,6,i32),U(10,6,i32)),
                        Instr(Mnemonic.ubfm, W_0,W_5,U(16,6,i32),U(10,6,i32), UbfmAliases),
                        invalid,

                        invalid,
                        Instr(Mnemonic.Invalid, x("*BOGOTRON")),
                        invalid,
                        invalid),
                    Mask(29, 3,
                        invalid,
                        invalid,
                        invalid,
                        invalid,

                        Instr(Mnemonic.sbfm, X_0,X_5,U(16,6,i32),U(10,6,i32), SbfmAliases),
                        Instr(Mnemonic.bfm, X_0,X_5,U(16,6,i32),U(10,6,i32)),
                        Instr(Mnemonic.ubfm, X_0,X_5,U(16,6,i32),U(10,6,i32), UbfmAliases), 
                        invalid));
            }
            Decoder Extract = Select((29, 2), IsZero,
                Mask(31, 1, "Extract: sf:0",
                    Select((21, 2), u => u == 0b00,
                        Select((15, 1), IsZero, Instr(Mnemonic.extr, W_0,W_5,W_16,U(10,6,i32)), invalid),
                        invalid),
                    Select((21, 2), u => u == 0b10,
                        Instr(Mnemonic.extr, X_0,X_5,X_16,U(10,6,i32)),    //$TODO: aliases: ROR is a special case of EXTR.
                        invalid)),
                invalid);

            var DataProcessingImm = Mask(23, 3,
                PcRelativeAddressing,
                PcRelativeAddressing,
                AddSubImmediate,
                AddSubImmediate,

                LogicalImmediate,
                MoveWideImmediate,
                Bitfield,
                Extract);

            var UncondBranchImm = Mask(31, 1,
                Instr(Mnemonic.b, InstrClass.Transfer, J(0,26)),
                Instr(Mnemonic.bl, InstrClass.Transfer | InstrClass.Call, J(0,26)));

            var UncondBranchReg = Select((16,5), n => n != 0x1F,
                invalid,
                Mask(21, 4,
                    Sparse(10, 6,
                        invalid,
                        (0, Select((0, 5), n => n == 0, Instr(Mnemonic.br, InstrClass.Transfer, X_5), invalid)),
                        (2, Select((0, 5), n => n == 0x1F, Nyi("BRAA,BRAAZ... Key A"), invalid)),
                        (3, Select((0, 5), n => n == 0x1F, Nyi("BRAA,BRAAZ... Key B"), invalid))),
                    Sparse(10, 6,
                        invalid,
                        (0, Select((0, 5), n => n == 0, Instr(Mnemonic.blr, InstrClass.Transfer | InstrClass.Call, X_5), invalid)),
                        (2, Select((0, 5), n => n == 0x1F, Nyi("BlRAA,BlRAAZ... Key A"), invalid)),
                        (3, Select((0, 5), n => n == 0x1F, Nyi("BlRAA,BlRAAZ... Key B"), invalid))),
                    Sparse(10, 6,
                        invalid,
                        (0, Select((0, 5), n => n == 0, Instr(Mnemonic.ret, InstrClass.Transfer, X_5), invalid)),
                        (2, Select((0, 5), n => n == 0x1F, Nyi("RETAA,RETAAZ... Key A"), invalid)),
                        (3, Select((0, 5), n => n == 0x1F, Nyi("RETAA,RETAAZ... Key B"), invalid))),
                    invalid,

                    Select((5,5), n => n == 0x1F,
                        Sparse(10, 6,
                            invalid,
                            (0, Select((0, 5), n => n == 0, Instr(Mnemonic.eret), invalid)),
                            (2, Select((0, 5), n => n == 0x1F, Nyi("ERETAA,RETAAZ... Key A"), invalid)),
                            (3, Select((0, 5), n => n == 0x1F, Nyi("ERETAA,RETAAZ... Key B"), invalid))),
                        invalid),
                    Select(Bf((10,6),(5,5),(0,5)), n => n == 0b000000_11111_00000,
                        Instr(Mnemonic.drps, x("*")), invalid),
                    invalid,
                    invalid,

                    invalid,
                    invalid,
                    invalid,
                    invalid,

                    invalid,
                    invalid,
                    invalid,
                    invalid));

            var CompareBranchImm = Mask(31, 1, 
                Mask(24, 1,
                    Instr(Mnemonic.cbz,  InstrClass.ConditionalTransfer, W_0,J(5,19)),
                    Instr(Mnemonic.cbnz, InstrClass.ConditionalTransfer, W_0,J(5,19))),
                Mask(24, 1,
                    Instr(Mnemonic.cbz,  InstrClass.ConditionalTransfer, X_0,J(5,19)),
                    Instr(Mnemonic.cbnz, InstrClass.ConditionalTransfer, X_0,J(5,19))));

            var TestBranchImm = Mask(24, 1,
                Mask(31, 1,
                    Instr(Mnemonic.tbz,  InstrClass.ConditionalTransfer, W_0,I(19,5,w32),J(5,14)),
                    Instr(Mnemonic.tbnz, InstrClass.ConditionalTransfer, W_0,I(19,5,w32),J(5,14))),
                Mask(31, 1,
                    Instr(Mnemonic.tbz,  InstrClass.ConditionalTransfer, W_0,I(19,5,w32),J(5,14)),
                    Instr(Mnemonic.tbnz, InstrClass.ConditionalTransfer, W_0,I(19,5,w32),J(5,14))));

            var CondBranchImm = Mask(Bf((24,1),(4,1)),
                Instr(Mnemonic.b, InstrClass.ConditionalTransfer, C(0,4),J(5,19)),
                invalid,
                invalid,
                invalid);

            var mrs_reg = Instr(Mnemonic.mrs, X_0,Sysreg((19,2),(16,3),(12,4),(8,4),(5,3)));
            var msr_reg = Instr(Mnemonic.msr, Sysreg((19,2),(16,3),(12,4),(8,4),(5,3)), X_0);
            var msr_imm = Instr(Mnemonic.msr, (u, d) =>
                {
                    d.state.ops.Add(new RegisterOperand(RegisterStorage.Sysreg("pstate", 4711, w64)));
                    return true;
                },
                U(8, 4, PrimitiveType.Byte));
            var System = Mask(19, 3,  // L:op0
                Mask(16, 3,  // System L:op0 = 0b000
                    Nyi("System L:op0 = 0b000 op1=0b000"),
                    Nyi("System L:op0 = 0b000 op1=0b001"),
                    Nyi("System L:op0 = 0b000 op1=0b010"),
                    Mask(12, 4, // System L:op0 = 0b000 op1=0b011
                        Nyi("System L:op0 = 0b000 op1=0b011 crN=0000"),
                        Nyi("System L:op0 = 0b000 op1=0b011 crN=0001"),
                        Mask(8, 4, // System L:op0 = 0b000 op1=0b011 crN=0010 crM
                            Mask(5, 3, // System L:op0 = 0b000 op1=0b011 crN=0010 crM=0000 op2
                                Select((0, 5), n => n == 0x1F, Instr(Mnemonic.nop), invalid),
                                Select((0, 5), n => n == 0x1F, Instr(Mnemonic.yield, x("*")), invalid),
                                Select((0, 5), n => n == 0x1F, Instr(Mnemonic.wfe, x("*")), invalid),
                                Select((0, 5), n => n == 0x1F, Instr(Mnemonic.wfi, x("*")), invalid),

                                Select((0, 5), n => n == 0x1F, Instr(Mnemonic.sev, x("*")), invalid),
                                Select((0, 5), n => n == 0x1F, Instr(Mnemonic.sevl, x("*")), invalid),
                                Nyi("System L:op0 = 0b000 op1=0b011 crN=0010 crM=0000 op2=110"),
                                Nyi("System L:op0 = 0b000 op1=0b011 crN=0010 crM=0000 op2=111")),
                            Nyi("System L:op0 = 0b000 op1=0b011 crN=0010 crM=0001"),
                            Sparse(5, 7, // System L:op0 = 0b000 op1=0b011 crN=0010 crM=0010 op2=???
                                Sparse(5, 0x7F,
                                    Instr(Mnemonic.hint, U(5, 7, PrimitiveType.Byte)),
                                    (0b0000_000, Instr(Mnemonic.nop)),
                                    (0b0000_001, Instr(Mnemonic.yield)),
                                    (0b0000_010, Instr(Mnemonic.wfe)),
                                    (0b0000_011, Instr(Mnemonic.wfi)),

                                    (0b0000_100, Instr(Mnemonic.sev)),
                                    (0b0000_101, Instr(Mnemonic.sevl))),
                                (0, Nyi("esb")),
                                (1, Nyi("psb csync"))),
                            Nyi("System L:op0 = 0b000 op1=0b011 crN=0010 crM=0011"),

                            Nyi("System L:op0 = 0b000 op1=0b011 crN=0010 crM=0100"),
                            Nyi("System L:op0 = 0b000 op1=0b011 crN=0010 crM=0110"),
                            Nyi("System L:op0 = 0b000 op1=0b011 crN=0010 crM=0101"),
                            Nyi("System L:op0 = 0b000 op1=0b011 crN=0010 crM=0111"),

                            Nyi("System L:op0 = 0b000 op1=0b011 crN=0010 crM=1000"),
                            Nyi("System L:op0 = 0b000 op1=0b011 crN=0010 crM=1001"),
                            Nyi("System L:op0 = 0b000 op1=0b011 crN=0010 crM=1010"),
                            Nyi("System L:op0 = 0b000 op1=0b011 crN=0010 crM=1011"),

                            Nyi("System L:op0 = 0b000 op1=0b011 crN=0010 crM=1100"),
                            Nyi("System L:op0 = 0b000 op1=0b011 crN=0010 crM=1101"),
                            Nyi("System L:op0 = 0b000 op1=0b011 crN=0010 crM=1110"),
                            Nyi("System L:op0 = 0b000 op1=0b011 crN=0010 crM=1111")),
                        Mask(5, 3, "System L:op0 = 0b000 op1=0b011 crN=0011 op2=???",
                            invalid,
                            invalid,
                            Select((0, 5), Is31, Nyi("clrex"), invalid),
                            invalid,

                            Select((0, 5), Is31, Instr(Mnemonic.dsb, Barrier), invalid), //$TODO: use barrier options
                            Select((0, 5), Is31, Instr(Mnemonic.dmb, Barrier), invalid), //$TODO: use barrier options
                            Select((0, 5), Is31, Instr(Mnemonic.isb, Barrier), invalid),//$TODO: only 0b1111 = SY barrier allowed
                            invalid),

                        Select((0, 5), Is31, msr_imm, Nyi("System L:op0 = 0b000 op1=0b011 crN=0100 Rt!=11111")),
                        Nyi("System L:op0 = 0b000 op1=0b011 crN=0110"),
                        Nyi("System L:op0 = 0b000 op1=0b011 crN=0101"),
                        Nyi("System L:op0 = 0b000 op1=0b011 crN=0111"),

                        Nyi("System L:op0 = 0b000 op1=0b011 crN=1000"),
                        Nyi("System L:op0 = 0b000 op1=0b011 crN=1001"),
                        Nyi("System L:op0 = 0b000 op1=0b011 crN=1010"),
                        Nyi("System L:op0 = 0b000 op1=0b011 crN=1011"),

                        Nyi("System L:op0 = 0b000 op1=0b011 crN=1100"),
                        Nyi("System L:op0 = 0b000 op1=0b011 crN=1101"),
                        Nyi("System L:op0 = 0b000 op1=0b011 crN=1110"),
                        Nyi("System L:op0 = 0b000 op1=0b011 crN=1111")),
                    Nyi("System L:op0 = 0b000 op1=0b100"),
                    Nyi("System L:op0 = 0b000 op1=0b101"),
                    Nyi("System L:op0 = 0b000 op1=0b110"),
                    Nyi("System L:op0 = 0b000 op1=0b111")),
                Nyi("sys"),
                msr_reg,
                msr_reg,

                invalid,
                Nyi("sysl"),
                mrs_reg,
                mrs_reg);

            var ExceptionGeneration = Sparse("ExceptionGeneration", 21, 3, 0, 5, invalid,
                (0b000_000_01, Instr(Mnemonic.svc, U(5,16, PrimitiveType.Word16))),
                (0b000_000_10, Instr(Mnemonic.hvc, U(5,16, PrimitiveType.Word16))),
                (0b000_000_11, Instr(Mnemonic.smc, U(5,16, PrimitiveType.Word16))),
                (0b001_000_00, Instr(Mnemonic.brk, U(5,16, PrimitiveType.Word16))),
                (0b010_000_00, Instr(Mnemonic.hlt, U(5,16, PrimitiveType.Word16))),
                (0b010_101_01, Instr(Mnemonic.dcps1, U(5,16, PrimitiveType.Word16))),
                (0b010_101_10, Instr(Mnemonic.dcps2, U(5,16, PrimitiveType.Word16))),
                (0b010_101_11, Instr(Mnemonic.dcps3, U(5, 16, PrimitiveType.Word16))));
                                                 
            var BranchesExceptionsSystem = Mask(29, 3, "BranchesExceptionsSystem",
                UncondBranchImm,
                Mask(25, 1,
                    CompareBranchImm,
                    TestBranchImm),
                Mask(25, 1,
                    CondBranchImm,
                    invalid),
                invalid,

                UncondBranchImm,
                Mask(25, 1,
                    CompareBranchImm,
                    TestBranchImm),
                Mask(22, 4,
                    ExceptionGeneration,
                    ExceptionGeneration,
                    ExceptionGeneration,
                    ExceptionGeneration,

                    System,
                    invalid,
                    invalid,
                    invalid,

                    UncondBranchReg,
                    UncondBranchReg,
                    UncondBranchReg,
                    UncondBranchReg,

                    UncondBranchReg,
                    UncondBranchReg,
                    UncondBranchReg,
                    UncondBranchReg),
                invalid);



            Decoder LogicalShiftedRegister;
            {
                LogicalShiftedRegister = Mask(31, 1,
                    Select((15,1), n => n == 1,
                        invalid,
                        Mask(Bf((29,2),(21,1)),
                            Instr(Mnemonic.and, W_0,W_5,W_16,si(22,2,10,6)),
                            Instr(Mnemonic.bic, W_0,W_5,W_16,si(22,2,10,6)),
                            Select(Bf((22,2),(10,6),(5,5)), n => n == 0x1F,
                                Instr(Mnemonic.mov, W_0,W_16,si(22,2,10,6)),
                                Instr(Mnemonic.orr, W_0,W_5,W_16,si(22,2,10,6))),
                            Select((5,5), n => n == 0x1F,
                                Instr(Mnemonic.mvn, W_0,W_16,si(22,2,10,6)),
                                Instr(Mnemonic.orn, W_0,W_5,W_16,si(22,2,10,6))),

                            Instr(Mnemonic.eor, W_0,W_5,W_16,si(22,2,10,6)),
                            Instr(Mnemonic.eon, x("*shifted register, 32-bit")),
                            Select((0, 5), n => n == 0x1F,
                                Instr(Mnemonic.test, W_5,W_16,si(22,2,10,6)),
                                Instr(Mnemonic.ands, W_0,W_5,W_16,si(22,2,10,6))),
                            Instr(Mnemonic.bics, W_0,W_5,W_16,si(22,2,10,6)))),
                    Mask(Bf((29,2),(21,1)),
                        Instr(Mnemonic.and, X_0,X_5,X_16,si(22,2,10,6)),
                        Instr(Mnemonic.bic, X_0,X_5,X_16,si(22,2,10,6)),
                        Select(Bf((22,2),(10,6),(5,5)), n => n == 0x1F,
                            Instr(Mnemonic.mov, X_0,X_16,si(22,2,10,6)),
                            Instr(Mnemonic.orr, X_0,X_5,X_16,si(22,2,10,6))),
                        Select((5,5), n => n == 0x1F,
                            Instr(Mnemonic.mvn, X_0,X_16,si(22,2,10,6)),
                            Instr(Mnemonic.orn, X_0,X_5,X_16,si(22,2,10,6))),

                        Instr(Mnemonic.eor, X_0,X_5,X_16,si(22,2,10,6)),
                        Instr(Mnemonic.eon, X_0,X_5,X_16,si(22,2,10,6)),
                        Select((0, 5), n => n == 0x1F,
                            Instr(Mnemonic.test, X_5,X_16,si(22,2,10,6)),
                            Instr(Mnemonic.ands, X_0,X_5,X_16,si(22,2,10,6))),
                        Instr(Mnemonic.bics, X_0,X_5,X_16,si(22,2,10,6))));
            }
            Decoder AddSubShiftedRegister;
            {
                AddSubShiftedRegister = Mask(31,1,  // size
                    Select((15,1), n => n == 1,
                        invalid,
                        Mask(29, 2,
                            Instr(Mnemonic.add, W_0,W_5,W_16,si(22,2,10,6)),
                            Instr(Mnemonic.adds, W_0,W_5,W_16,si(22,2,10,6)),
                            Instr(Mnemonic.sub, W_0,W_5,W_16,si(22,2,10,6)),
                            Select((0, 5), n => n == 0x1F,
                                Instr(Mnemonic.cmp, Ws(5,5),W_16,si(22,2,10,6)),
                                Instr(Mnemonic.subs, W_0,W_5,W_16,si(22,2,10,6))))),
                    Mask(29, 2,
                        Instr(Mnemonic.add,  X_0,X_5,X_16,si(22,2,10,6)),
                        Instr(Mnemonic.adds, X_0,X_5,X_16,si(22,2,10,6)),
                        Instr(Mnemonic.sub,  X_0,X_5,X_16,si(22,2,10,6)),
                        Instr(Mnemonic.subs, X_0,X_5,X_16,si(22,2,10,6))));
            }

            var AddSubExtendedRegister = Select((22, 2), n => n != 0,
                invalid,
                Mask(29, 3,
                    Instr(Mnemonic.add, Ws(0,5),Ws(5,5),Rx(16,5,13,3),Ex(13,3,10,3)),
                    Instr(Mnemonic.adds, Ws(0,5),Ws(5,5),Rx(16,5,13,3),Ex(13,3,10,3)),
                    Instr(Mnemonic.sub, Ws(0,5),Ws(5,5),Rx(16,5,13,3),Ex(13,3,10,3)),
                    Select((0, 5), n => n == 0x1F,
                        Instr(Mnemonic.cmp, Ws(5,5),Rx(16,5,13,3),Ex(13,3,10,3)),
                        Instr(Mnemonic.subs, W_0,Ws(5,5),Rx(16,5,13,3),Ex(13,3,10,3))),

                    Instr(Mnemonic.add, Xs(0,5),Xs(5,5),Rx(16,5,13,3),Ex(13,3,10,3)),
                    Instr(Mnemonic.adds, Xs(0,5),Xs(5,5),Rx(16,5,13,3),Ex(13,3,10,3)),
                    Instr(Mnemonic.sub, Xs(0,5),Xs(5,5),Rx(16,5,13,3),Ex(13,3,10,3)),
                    Select((0, 5), n => n == 0x1F,
                        Instr(Mnemonic.cmp, Xs(5,5),Rx(16,5,13,3),Ex(13,3,10,3)),
                        Instr(Mnemonic.subs, X_0,Xs(5,5),Rx(16,5,13,3),Ex(13,3,10,3)))));

            Decoder DataProcessing3Source;
            {
                DataProcessing3Source = Mask(29, 3,
                    Mask(21, 3,
                        Mask(15, 1,
                            Select((10, 5), n => n == 0x1F,
                                Instr(Mnemonic.mul, W_0, W_5, W_16),
                                Instr(Mnemonic.madd, W_0,W_5,W_16,W(10,5))),
                            Select((10, 5), n => n == 0x1F,
                                Instr(Mnemonic.mneg, W_0, W_5, W_16),
                                Instr(Mnemonic.msub, W_0, W_5, W_16, W(10,5)))),
                        invalid,
                        invalid,
                        invalid,

                        invalid,
                        invalid,
                        invalid,
                        invalid),
                    invalid,
                    invalid,
                    invalid,

                    Mask(21, 3,
                        Mask(15, 1,
                            Select((10, 5), n => n == 0x1F,
                                Instr(Mnemonic.mul, X_0,X_5,X_16),
                                Instr(Mnemonic.madd, X_0,X_5,X_16,X_10)),
                            Select((10, 5), n => n == 0x1F,
                                Instr(Mnemonic.mneg, X_0,X_5,X_16),
                                Instr(Mnemonic.msub, X_0,X_5,X_16,X_10))),
                        Mask(15, 1,
                            Select((10, 5), n => n == 0x1F,
                                Instr(Mnemonic.smull, X_0,W_5,W_16),
                                Instr(Mnemonic.smaddl, X_0,W_5,W_16,X_10)),
                            Select((10, 5), n => n == 0x1F,
                                Instr(Mnemonic.smnegll, X_0,W_5,W_16),
                                Instr(Mnemonic.smsubl, X_0,W_5,W_16,X_10))),
                        Mask(15, 1,
                            Instr(Mnemonic.smulh, X_0,W_5,W_16),
                            invalid),
                        invalid,

                        invalid,
                        Mask(15, 1,
                            Instr(Mnemonic.umaddl, X_0,W_5,W_16,X_10),
                            Instr(Mnemonic.umsubl, X_0,W_5,W_16,X_10)),
                        Mask(15, 1,
                            Instr(Mnemonic.umulh, X_0,W_5,W_16),
                            invalid),
                        invalid),
                    invalid,
                    invalid,
                    invalid);
            }

            Decoder ConditionalSelect;
            {
                ConditionalSelect = Mask(29, 3,
                    Mask(10, 2,
                        Instr(Mnemonic.csel, W_0,W_5,W_16,C(12,4)),
                        Instr(Mnemonic.csinc, W_0,W_5,W_16,C(12,4)),
                        invalid,
                        invalid),
                    invalid,
                    Mask(10, 2,
                        Instr(Mnemonic.csinv, W_0,W_5,W_16,C(12,4)),
                        Instr(Mnemonic.csneg, W_0,W_5,W_16,C(12,4)),
                        invalid,
                        invalid),
                    invalid,
                    Mask(10, 2,
                        Instr(Mnemonic.csel, X_0,X_5,X_16,C(12,4)),
                        Instr(Mnemonic.csinc, X_0,X_5,X_16,C(12,4)),
                        invalid,
                        invalid),
                    invalid,
                    Mask(10, 2,
                        Instr(Mnemonic.csinv, X_0,X_5,X_16,C(12,4)),
                        Instr(Mnemonic.csneg, X_0,X_5,X_16,C(12,4)),
                        invalid,
                        invalid),
                    invalid);
            }

            Decoder ConditionalCompareReg;
            {
                ConditionalCompareReg = Mask(Bf((10,1),(4,1)), "Conditional compare (register)",  // o2:o3
                    Mask(29, 3,
                        invalid,
                        Instr(Mnemonic.ccmn, W_5,W_16,U(0,4,w8),C(12,4)),
                        invalid,
                        Instr(Mnemonic.ccmp, W_5,W_16,U(0,4,w8),C(12,4)),

                        invalid,
                        Instr(Mnemonic.ccmn, X_5,X_16,U(0,4,w8),C(12,4)),
                        invalid,
                        Instr(Mnemonic.ccmp, X_5,X_16,U(0,4,w8),C(12,4))),
                    invalid,
                    invalid,
                    invalid);
            }
            Decoder ConditionalCompareImm;
            {
                ConditionalCompareImm = Select(Bf((10, 1), (4, 1)), n => n != 0, "Conditional compare (immediate)",
                    invalid,
                    Mask(29, 3,
                        invalid,
                        Instr(Mnemonic.ccmn, W_5, I(16,5,w32), U(0,4,w8), C(12,4)),
                        invalid,
                        Instr(Mnemonic.ccmp, W_5, I(16,5,w32), U(0,4,w8), C(12,4)),
                        invalid,
                        Instr(Mnemonic.ccmn, X_5, I(16,5,w64), U(0,4,w8), C(12,4)),
                        invalid,
                        Instr(Mnemonic.ccmp, X_5, I(16,5,w64), U(0,4,w8), C(12,4))));
            }

            Decoder DataProcessing1source;
            {
                DataProcessing1source = Mask(Bf((31,1),(29,1)), // sf:S 
                    Sparse(16, 0b11111, // sf:S=00
                        Nyi("DataProcessing1source sf:S=00 opcode2=?????"),
                        (0b00000, Sparse(10, 0x3F,      // sf:S=00 opcode2=00000 opcode
                            Nyi("DataProcessing1source sf:S=00 opcode2=00000 opcode=??????"),
                            (0b000000, Instr(Mnemonic.rbit, W_0,W_5)),
                            (0b000001, Instr(Mnemonic.rev16, W_0,W_5)),
                            (0b000010, Instr(Mnemonic.rev, W_0, W_5)),
                            (0b000100, Instr(Mnemonic.clz, W_0, W_5)),
                            (0b000101, Instr(Mnemonic.cls, W_0, W_5))
                            ))
                        ),
                    Nyi("DataProcessing1source sf:S=01"),
                    Sparse(16, 0b11111, // sf:S=00
                        Nyi("DataProcessing1source sf:S=10"),
                        (0b00000, Sparse(10, 0x3F,      // sf:S=10 opcode2=00000 opcode
                            Nyi("DataProcessing1source sf:S=10 opcode2=00000 opcode=??????"),
                            (0b000000, Instr(Mnemonic.rbit, X_0, X_5)),
                            (0b000001, Instr(Mnemonic.rev16, X_0, X_5)),
                            (0b000010, Instr(Mnemonic.rev32, X_0, X_5)),
                            (0b000011, Instr(Mnemonic.rev, X_0, X_5)),
                            (0b000100, Instr(Mnemonic.clz, X_0, X_5)),
                            (0b000101, Instr(Mnemonic.cls, X_0, X_5))))),
                    Nyi("DataProcessing1source sf:S=11"));
            }

            Decoder DataProcessing2source;
            {
                DataProcessing2source = Mask(Bf((31, 1), (29, 1)),
                    Mask(12, 4,
                        Mask(10, 2, // sf:S=0:0 opcode=0000xx
                            invalid,
                            invalid,
                            Instr(Mnemonic.udiv, W_0, W_5, W_16),
                            Instr(Mnemonic.sdiv, W_0, W_5, W_16)),
                        Nyi("* Data Processing 2 source - sf:S=0:0 opcode=0001xx"),
                        Mask(10, 2, // sf:S=0:0 opcode=0010xx
                            Instr(Mnemonic.lslv, W_0, W_5, W_16),
                            Instr(Mnemonic.lsrv, W_0, W_5, W_16),
                            Instr(Mnemonic.asrv, W_0, W_5, W_16),
                            Instr(Mnemonic.rorv, W_0, W_5, W_16)),
                        Nyi("* Data Processing 2 source - sf:S=0:0 opcode=0011xx"),

                        Mask(10, 2, // Data Processing 2 source - sf:S=1:0 opcode=0100xx
                            Instr(Mnemonic.crc32b, W_0, W_5, W_16),
                            Instr(Mnemonic.crc32h, W_0, W_5, W_16),
                            Instr(Mnemonic.crc32w, W_0, W_5, W_16),
                            invalid),
                        Mask(10, 2, // sf:S=0:0 opcode=0101xx
                            Instr(Mnemonic.crc32cb, W_0, W_5, W_16),
                            Instr(Mnemonic.crc32ch, W_0, W_5, W_16),
                            Instr(Mnemonic.crc32cw, W_0, W_5, W_16),
                            invalid),
                        Nyi("* Data Processing 2 source - sf:S=0:0 opcode=0110xx"),
                        Nyi("* Data Processing 2 source - sf:S=0:0 opcode=0111xx"),

                        invalid,
                        invalid,
                        invalid,
                        invalid,

                        invalid,
                        invalid,
                        invalid,
                        invalid),

                    invalid,

                    Mask(12, 4,
                        Mask(10, 2, // sf:S=1:0 opcode=0000xx
                            invalid,
                            invalid,
                            Instr(Mnemonic.udiv, X_0,X_5,X_16),
                            Instr(Mnemonic.sdiv, X_0,X_5,X_16)),
                        Nyi("* Data Processing 2 source - sf:S=1:0 opcode=0001xx"),
                        Mask(10, 2, // sf:S=0:0 opcode=0010xx
                            Instr(Mnemonic.lslv, X_0,X_5,X_16),
                            Instr(Mnemonic.lsrv, X_0,X_5,X_16),
                            Instr(Mnemonic.asrv, X_0,X_5,X_16),
                            Instr(Mnemonic.rorv, X_0,X_5,X_16)),
                        Nyi("* Data Processing 2 source - sf:S=1:0 opcode=0011xx"),

                        Mask(10, 2, // sf:S=1:0 opcode=0100xx
                            Nyi("* Data Processing 2 source - sf:S=1:0 opcode=010000"),
                            Nyi("* Data Processing 2 source - sf:S=1:0 opcode=010001"),
                            Nyi("* Data Processing 2 source - sf:S=1:0 opcode=010010"),
                            Instr(Mnemonic.crc32x, W_0, W_5, X(16, 5))),
                        Nyi("* Data Processing 2 source - sf:S=1:0 opcode=0101xx"),
                        Nyi("* Data Processing 2 source - sf:S=1:0 opcode=0110xx"),
                        Nyi("* Data Processing 2 source - sf:S=1:0 opcode=0111xx"),
                        
                        invalid,
                        invalid,
                        invalid,
                        invalid,

                        invalid,
                        invalid,
                        invalid,
                        invalid),

                    invalid);
            }

            Decoder AddSubWithCarry;
            {
                AddSubWithCarry = Select((10, 6), IsZero,
                    Mask(29, 3,
                        Instr(Mnemonic.adc, W_0, W_5, W_16),
                        Instr(Mnemonic.adcs, W_0, W_5, W_16),
                        Instr(Mnemonic.sbc, W_0, W_5, W_16),
                        Instr(Mnemonic.sbcs, W_0, W_5, W_16),

                        Instr(Mnemonic.adc, X_0,X_5,X_16),
                        Instr(Mnemonic.adcs, X_0,X_5,X_16),
                        Instr(Mnemonic.sbc, X_0,X_5,X_16),
                        Instr(Mnemonic.sbcs, X_0,X_5,X_16)),
                    invalid);
            }

            Decoder DataProcessingReg;
            {
                DataProcessingReg =  Mask(28, 1, "Data processing - register",        // op1
                    Mask(21, 4,           //op1=0 op2
                        LogicalShiftedRegister,
                        LogicalShiftedRegister,
                        LogicalShiftedRegister,
                        LogicalShiftedRegister,

                        LogicalShiftedRegister,
                        LogicalShiftedRegister,
                        LogicalShiftedRegister,
                        LogicalShiftedRegister,

                        AddSubShiftedRegister,
                        AddSubExtendedRegister,
                        AddSubShiftedRegister,
                        AddSubExtendedRegister,

                        AddSubShiftedRegister,
                        AddSubExtendedRegister,
                        AddSubShiftedRegister,
                        AddSubExtendedRegister),
                    Mask(21, 4,           // op1 = 1, op2
                        AddSubWithCarry,
                        invalid,
                        Mask(11, 1,         // op1 = 1, op2 = 2,
                            ConditionalCompareReg,
                            ConditionalCompareImm),
                        invalid,

                        ConditionalSelect,
                        invalid,
                        Mask(30, 1,         // op1 = 1, op2 = 6, op0
                            DataProcessing2source,
                            DataProcessing1source),
                        invalid,

                        DataProcessing3Source,
                        DataProcessing3Source,
                        DataProcessing3Source,
                        DataProcessing3Source,

                        DataProcessing3Source,
                        DataProcessing3Source,
                        DataProcessing3Source,
                        DataProcessing3Source));
            }

            Decoder ConversionBetweenFpAndInt;
            {
                ConversionBetweenFpAndInt = Mask(Bf((31, 1), (29, 1)),
                    Mask(22, 2,      // sf:S=0b00 type
                        Sparse(16, 0b11111,  // sf:S=0b00 type=00 rmode:opcode
                            Nyi("ConversionBetweenFpAndInt sf:S=0b00 type=00"),
                            (0b00_010, Instr(Mnemonic.scvtf, S_0,W_5)),
                            (0b00_011, Instr(Mnemonic.ucvtf, S_0,W_5)),
                            (0b00_110, Instr(Mnemonic.fmov,  W_0,S(5,5))),
                            (0b00_111, Instr(Mnemonic.fmov,  S_0,W_5)),
                            (0b01_000, Instr(Mnemonic.fcvtps, W_0,S(5,5))),
                            (0b10_000, Instr(Mnemonic.fcvtms, W_0,S(5,5))),
                            (0b11_000, Instr(Mnemonic.fcvtzs, W_5,S_0)),
                            (0b11_001, Instr(Mnemonic.fcvtzu, W_5,S_0))),
                        Sparse(16, 0b11111,  // sf:S=0b00 type=01 rmode:opcode
                            Nyi("ConversionBetweenFpAndInt sf:S=0b00 type=01"),
                            (0b00_010, Instr(Mnemonic.scvtf, D(0,5),W_5))
                            ),
                        Nyi("ConversionBetweenFpAndInt sf:S=0b00 type=10"),
                        Nyi("ConversionBetweenFpAndInt sf:S=0b00 type=11")),
                    invalid,
                    Mask(22, 2,      // sf:S=0b00 type
                        Nyi("ConversionBetweenFpAndInt sf:S=0b10 type=00"),
                        Sparse(16, 0b11111,  // sf:S=0b10 type=01
                            Nyi("ConversionBetweenFpAndInt sf:S=0b10 type=01"),
                            (0b00_111, Instr(Mnemonic.fmov, D(0,5),X_5))
                            ),
                        Sparse(16, 0b11111, // sf:S=0b10 type=10
                            Nyi("ConversionBetweenFpAndInt sf:S=0b10 type=10"),
                            (0b01_111, Instr(Mnemonic.fmov, Vri(0,5,w128,VectorData.I64, 1),X_5))),
                        Nyi("ConversionBetweenFpAndInt sf:S=0b10 type=11")),
                    invalid);
            }

            Decoder ConversionBetweenFpAndFixedPoint;
            {
                ConversionBetweenFpAndFixedPoint = Mask(Bf((31, 1), (29, 1), (22, 2)), // sf:S:type
                    Mask(16, 3, // sf:S:type=0 0 00 opcode 
                        Instr(Mnemonic.scvtf, S_0,W_5,Fxs(10,6)),
                        Nyi("ConversionBetweenFpAndFixedPoint sf:S:type=0 0 00 opcode=001"),
                        Nyi("ConversionBetweenFpAndFixedPoint sf:S:type=0 0 00 opcode=010"),
                        Nyi("ConversionBetweenFpAndFixedPoint sf:S:type=0 0 00 opcode=011"),
                        Nyi("ConversionBetweenFpAndFixedPoint sf:S:type=0 0 00 opcode=100"),
                        Nyi("ConversionBetweenFpAndFixedPoint sf:S:type=0 0 00 opcode=101"),
                        Nyi("ConversionBetweenFpAndFixedPoint sf:S:type=0 0 00 opcode=110"),
                        Nyi("ConversionBetweenFpAndFixedPoint sf:S:type=0 0 00 opcode=111")),
                    Nyi("ConversionBetweenFpAndFixedPoint sf:S:type=0 0 01"),
                    Nyi("ConversionBetweenFpAndFixedPoint sf:S:type=0 0 10"),
                    Nyi("ConversionBetweenFpAndFixedPoint sf:S:type=0 0 11"),
                    Nyi("ConversionBetweenFpAndFixedPoint sf:S:type=0 1 00"),
                    Nyi("ConversionBetweenFpAndFixedPoint sf:S:type=0 1 01"),
                    Nyi("ConversionBetweenFpAndFixedPoint sf:S:type=0 1 10"),
                    Nyi("ConversionBetweenFpAndFixedPoint sf:S:type=0 1 11"),
                    Nyi("ConversionBetweenFpAndFixedPoint sf:S:type=1 0 00"),
                    Nyi("ConversionBetweenFpAndFixedPoint sf:S:type=1 0 01"),
                    Nyi("ConversionBetweenFpAndFixedPoint sf:S:type=1 0 10"),
                    Nyi("ConversionBetweenFpAndFixedPoint sf:S:type=1 0 11"),
                    Nyi("ConversionBetweenFpAndFixedPoint sf:S:type=1 1 00"),
                    Nyi("ConversionBetweenFpAndFixedPoint sf:S:type=1 1 01"),
                    Nyi("ConversionBetweenFpAndFixedPoint sf:S:type=1 1 10"),
                    Nyi("ConversionBetweenFpAndFixedPoint sf:S:type=1 1 11"));
            }

            Decoder AdvancedSimd3Same;
            {
                AdvancedSimd3Same = Mask(29, 1,
                    Sparse(11, 0b11111,
                        Nyi("AdvancedSimd3Same U=0"),
                        (0b00011, Mask(22, 2,    // U=0 opcode=00011 size
                            Nyi("AdvancedSimd3Same U=0 opcode=00011 size=00"),
                            Nyi("AdvancedSimd3Same U=0 opcode=00011 size=01"),
                            Select((0, 21), Rn_Rm_Same,
                                Instr(Mnemonic.mov, q(30), Vr(0,5,BBB_,30), Vr(5,5,BBB_,30)),                     // U=0 opcode=00011 size=10
                                Instr(Mnemonic.orr, q(30), Vr(0,5,BBB_,30), Vr(5,5,BBB_,30), Vr(16,5,BBB_,30))),  // U=0 opcode=00011 size=10
                            Nyi("AdvancedSimd3Same U=0 opcode=00011 size=11"))),
                        (0b01100, Instr(Mnemonic.smax, q(30),Vr(0,5,BHS_), Vr(5,5,BHS_),Vr(16,5,BHS_))),
                        (0b10000, Instr(Mnemonic.add, q(30),Vr(0,5,BHSD),Vr(5,5,BHSD),Vr(16,5,BHSD))),
                        (0b10011, Instr(Mnemonic.mul, q(30),Vr(0,5,BHS_),Vr(5,5,BHS_),Vr(16,5,BHS_))),
                        (0b10110, Instr(Mnemonic.sqdmulh, q(30),Vr(0,5,BHS_),Vr(5,5,BHS_),Vr(16,5,BHS_))),
                        (0b11010, Mask(23, 1,       // U=0 opcode=11010 size=?x
                            Instr(Mnemonic.fadd, q(30),Vr(0,5,SSDD),Vr(5,5,SSDD),Vr(16,5,SSDD)),
                            Instr(Mnemonic.fsub, x("vector"))))),
                    Mask(11, 5, // U=1 opcode
                        Nyi("AdvancedSimd3Same U=1 opcode=00000"),
                        Nyi("AdvancedSimd3Same U=1 opcode=00001"),
                        Nyi("AdvancedSimd3Same U=1 opcode=00010"),
                        Mask(22, 2, // U=1 opcode=00011 size
                            Instr(Mnemonic.eor, q(30),Vr(0,5,BBB_,30), Vr(5,5,BBB_,30), Vr(16,5,BBB_,30)),
                            Nyi("AdvancedSimd3Same U=1 opcode=00011 size=01"),
                            Nyi("AdvancedSimd3Same U=1 opcode=00011 size=10"),
                            Nyi("AdvancedSimd3Same U=1 opcode=00011 size=11")),
                        Nyi("AdvancedSimd3Same U=1 opcode=00100"),
                        Nyi("AdvancedSimd3Same U=1 opcode=00101"),
                        Nyi("AdvancedSimd3Same U=1 opcode=00110"),
                        Nyi("AdvancedSimd3Same U=1 opcode=00111"),
                        Nyi("AdvancedSimd3Same U=1 opcode=01000"),
                        Nyi("AdvancedSimd3Same U=1 opcode=01001"),
                        Nyi("AdvancedSimd3Same U=1 opcode=01010"),
                        Nyi("AdvancedSimd3Same U=1 opcode=01011"),
                        Nyi("AdvancedSimd3Same U=1 opcode=01100"),
                        Nyi("AdvancedSimd3Same U=1 opcode=01101"),
                        Nyi("AdvancedSimd3Same U=1 opcode=01110"),
                        Nyi("AdvancedSimd3Same U=1 opcode=01111"),
                        Nyi("AdvancedSimd3Same U=1 opcode=10000"),
                        Instr(Mnemonic.cmeq, q1, Vr(0,5,BBBB),Vr(5,5,BBBB),Vr(16,5,BBBB)),
                        Nyi("AdvancedSimd3Same U=1 opcode=10010"),
                        Nyi("AdvancedSimd3Same U=1 opcode=10011"),
                        Nyi("AdvancedSimd3Same U=1 opcode=10100"),
                        Nyi("AdvancedSimd3Same U=1 opcode=10101"),
                        Nyi("AdvancedSimd3Same U=1 opcode=10110"),
                        Nyi("AdvancedSimd3Same U=1 opcode=10111"),
                        Nyi("AdvancedSimd3Same U=1 opcode=10000"),
                        Nyi("AdvancedSimd3Same U=1 opcode=11001"),
                        Mask(22, 2, // U=1 opcode=00011 size
                            Instr(Mnemonic.fadd, VectorData.F32, q(30),V(0,5),V(5,5),V(16,5)),
                            Instr(Mnemonic.fadd, VectorData.F64, q(30),V(0,5),V(5,5),V(16,5)),
                            Nyi("AdvancedSimd3Same U=1 opcode=11010 size=10"),
                            Nyi("AdvancedSimd3Same U=1 opcode=11010 size=11")),
                        Mask(23, 2, // U=1 opcode=00011 size=?x
                            Instr(Mnemonic.fmul, VectorData.F32, q(30),V(0,5),V(5,5),V(16,5)),
                            Instr(Mnemonic.fmul, VectorData.F64, q(30),V(0,5),V(5,5),V(16,5)),
                            invalid,
                            invalid),
                        Nyi("AdvancedSimd3Same U=1 opcode=11100"),
                        Nyi("AdvancedSimd3Same U=1 opcode=11101"),
                        Nyi("AdvancedSimd3Same U=1 opcode=11110"),
                        Nyi("AdvancedSimd3Same U=1 opcode=11111")));
            }

            Decoder AdvancedSimd3Different;
            {
                AdvancedSimd3Different = Mask(Bf((29, 1), (12, 4)), // U:opcode
                    Nyi("AdvancedSimd3Different U:opcode=0 0000"),
                    Nyi("AdvancedSimd3Different U:opcode=0 0001"),
                    Nyi("AdvancedSimd3Different U:opcode=0 0010"),
                    Nyi("AdvancedSimd3Different U:opcode=0 0011"),
                    Mask(30, 1,
                        Instr(Mnemonic.addhn, q(30),Vr(0,5,BHS_),Vr(5,5,HSD_),Vr(16,5,HSD_)),
                        Instr(Mnemonic.addhn2, q(30),Vr(0,5,BHS_),Vr(5,5,HSD_),Vr(16,5,HSD_))),
                    Nyi("AdvancedSimd3Different U:opcode=0 0101"),
                    Nyi("AdvancedSimd3Different U:opcode=0 0110"),
                    Nyi("AdvancedSimd3Different U:opcode=0 0111"),
                    Nyi("AdvancedSimd3Different U:opcode=0 1000"),
                    Nyi("AdvancedSimd3Different U:opcode=0 1001"),
                    Nyi("AdvancedSimd3Different U:opcode=0 1010"),
                    Nyi("AdvancedSimd3Different U:opcode=0 1011"),
                    Nyi("AdvancedSimd3Different U:opcode=0 1100"),
                    Nyi("AdvancedSimd3Different U:opcode=0 1101"),
                    Nyi("AdvancedSimd3Different U:opcode=0 1110"),
                    Nyi("AdvancedSimd3Different U:opcode=0 1111"),
                    Nyi("AdvancedSimd3Different U:opcode=1 0000"),
                    Instr(Mnemonic.uaddw, q(30), Vr(0, 5, HSD_), Vr(5, 5, HSD_), Vr(16, 5, BHS_)),
                    Nyi("AdvancedSimd3Different U:opcode=1 0010"),
                    Nyi("AdvancedSimd3Different U:opcode=1 0011"),
                    Nyi("AdvancedSimd3Different U:opcode=1 0100"),
                    Nyi("AdvancedSimd3Different U:opcode=1 0101"),
                    Nyi("AdvancedSimd3Different U:opcode=1 0110"),
                    Nyi("AdvancedSimd3Different U:opcode=1 0111"),
                    Instr(Mnemonic.umlal, q1,Vr(0,5,HSD_),q(30),Vr(5,5,BHS_),Vr(16,5,BHS_)),
                    Nyi("AdvancedSimd3Different U:opcode=1 1001"),
                    Nyi("AdvancedSimd3Different U:opcode=1 1010"),
                    Nyi("AdvancedSimd3Different U:opcode=1 1011"),
                    Instr(Mnemonic.umull, q1,Vr(0,5,HSD_),q(30),Vr(5,5,BHS_),Vr(16,5,BHS_)),
                    Nyi("AdvancedSimd3Different U:opcode=1 1101"),
                    Nyi("AdvancedSimd3Different U:opcode=1 1110"),
                    Nyi("AdvancedSimd3Different U:opcode=1 1111"));
            }

            Decoder AdvancedSIMDscalar2RegMisc;
            {
                AdvancedSIMDscalar2RegMisc = Mask(29, 1,
                    Mask(12, 5, // U=0 opcode
                        Nyi("AdvancedSIMDscalar2RegMisc U=0 opcode=00000"),
                        Nyi("AdvancedSIMDscalar2RegMisc U=0 opcode=00001"),
                        Nyi("AdvancedSIMDscalar2RegMisc U=0 opcode=00010"),
                        Nyi("AdvancedSIMDscalar2RegMisc U=0 opcode=00011"),
                        Nyi("AdvancedSIMDscalar2RegMisc U=0 opcode=00100"),
                        Nyi("AdvancedSIMDscalar2RegMisc U=0 opcode=00101"),
                        Nyi("AdvancedSIMDscalar2RegMisc U=0 opcode=00110"),
                        Nyi("AdvancedSIMDscalar2RegMisc U=0 opcode=00111"),
                        Nyi("AdvancedSIMDscalar2RegMisc U=0 opcode=01000"),
                        Nyi("AdvancedSIMDscalar2RegMisc U=0 opcode=01001"),
                        Nyi("AdvancedSIMDscalar2RegMisc U=0 opcode=01010"),
                        Nyi("AdvancedSIMDscalar2RegMisc U=0 opcode=01011"),
                        Nyi("AdvancedSIMDscalar2RegMisc U=0 opcode=01100"),
                        Nyi("AdvancedSIMDscalar2RegMisc U=0 opcode=01101"),
                        Nyi("AdvancedSIMDscalar2RegMisc U=0 opcode=01110"),
                        Nyi("AdvancedSIMDscalar2RegMisc U=0 opcode=01111"),
                        Nyi("AdvancedSIMDscalar2RegMisc U=0 opcode=10000"),
                        Nyi("AdvancedSIMDscalar2RegMisc U=0 opcode=10001"),
                        Nyi("AdvancedSIMDscalar2RegMisc U=0 opcode=10010"),
                        Nyi("AdvancedSIMDscalar2RegMisc U=0 opcode=10011"),
                        Nyi("AdvancedSIMDscalar2RegMisc U=0 opcode=10100"),
                        Nyi("AdvancedSIMDscalar2RegMisc U=0 opcode=10101"),
                        Nyi("AdvancedSIMDscalar2RegMisc U=0 opcode=10110"),
                        Nyi("AdvancedSIMDscalar2RegMisc U=0 opcode=10111"),
                        Nyi("AdvancedSIMDscalar2RegMisc U=0 opcode=11000"),
                        Nyi("AdvancedSIMDscalar2RegMisc U=0 opcode=11001"),
                        Nyi("AdvancedSIMDscalar2RegMisc U=0 opcode=11010"),
                        Nyi("AdvancedSIMDscalar2RegMisc U=0 opcode=11011"),
                        Nyi("AdvancedSIMDscalar2RegMisc U=0 opcode=11100"),
                        Mask(22, 2, // U=1 opcode=11101 size
                            Instr(Mnemonic.scvtf, S_0,S(5,5)),
                            Nyi("AdvancedSIMDscalar2RegMisc U=0 opcode=11101 size=01"),
                            Nyi("AdvancedSIMDscalar2RegMisc U=0 opcode=11101 size=10"),
                            Nyi("AdvancedSIMDscalar2RegMisc U=0 opcode=11101 size=11")),
                        Nyi("AdvancedSIMDscalar2RegMisc U=0 opcode=11110"),
                        Nyi("AdvancedSIMDscalar2RegMisc U=0 opcode=11111")),
                    Mask(12, 5, // U=1 opcode
                        Nyi("AdvancedSIMDscalar2RegMisc U=1 opcode=00000"),
                        Nyi("AdvancedSIMDscalar2RegMisc U=1 opcode=00001"),
                        Nyi("AdvancedSIMDscalar2RegMisc U=1 opcode=00010"),
                        Nyi("AdvancedSIMDscalar2RegMisc U=1 opcode=00011"),
                        Nyi("AdvancedSIMDscalar2RegMisc U=1 opcode=00100"),
                        Nyi("AdvancedSIMDscalar2RegMisc U=1 opcode=00101"),
                        Nyi("AdvancedSIMDscalar2RegMisc U=1 opcode=00110"),
                        Nyi("AdvancedSIMDscalar2RegMisc U=1 opcode=00111"),
                        Nyi("AdvancedSIMDscalar2RegMisc U=1 opcode=01000"),
                        Nyi("AdvancedSIMDscalar2RegMisc U=1 opcode=01001"),
                        Nyi("AdvancedSIMDscalar2RegMisc U=1 opcode=01010"),
                        Nyi("AdvancedSIMDscalar2RegMisc U=1 opcode=01011"),
                        Nyi("AdvancedSIMDscalar2RegMisc U=1 opcode=01100"),
                        Nyi("AdvancedSIMDscalar2RegMisc U=1 opcode=01101"),
                        Nyi("AdvancedSIMDscalar2RegMisc U=1 opcode=01110"),
                        Nyi("AdvancedSIMDscalar2RegMisc U=1 opcode=01111"),
                        Nyi("AdvancedSIMDscalar2RegMisc U=1 opcode=10000"),
                        Nyi("AdvancedSIMDscalar2RegMisc U=1 opcode=10001"),
                        Nyi("AdvancedSIMDscalar2RegMisc U=1 opcode=10010"),
                        Nyi("AdvancedSIMDscalar2RegMisc U=1 opcode=10011"),
                        Nyi("AdvancedSIMDscalar2RegMisc U=1 opcode=10100"),
                        Nyi("AdvancedSIMDscalar2RegMisc U=1 opcode=10101"),
                        Nyi("AdvancedSIMDscalar2RegMisc U=1 opcode=10110"),
                        Nyi("AdvancedSIMDscalar2RegMisc U=1 opcode=10111"),
                        Nyi("AdvancedSIMDscalar2RegMisc U=1 opcode=11000"),
                        Nyi("AdvancedSIMDscalar2RegMisc U=1 opcode=11001"),
                        Nyi("AdvancedSIMDscalar2RegMisc U=1 opcode=11010"),
                        Nyi("AdvancedSIMDscalar2RegMisc U=1 opcode=11011"),
                        Nyi("AdvancedSIMDscalar2RegMisc U=1 opcode=11100"),
                        Mask(22, 2, // U=1 opcode=11101 size
                            Instr(Mnemonic.ucvtf, S_0, S(5,5)),
                            Nyi("AdvancedSIMDscalar2RegMisc U=1 opcode=11101 size=01"),
                            Nyi("AdvancedSIMDscalar2RegMisc U=1 opcode=11101 size=10"),
                            Nyi("AdvancedSIMDscalar2RegMisc U=1 opcode=11101 size=11")),
                        Nyi("AdvancedSIMDscalar2RegMisc U=1 opcode=11110"),
                        Nyi("AdvancedSIMDscalar2RegMisc U=1 opcode=11111")));
            }

            Decoder FloatingPointDataProcessing1src;
            {
                FloatingPointDataProcessing1src = Mask(Bf((31, 1), (29, 1), (22, 2)),  // M:S:Type
                    Sparse(15, 0x3F,    // M:S:Type=00 00
                        Nyi("FloatingPointDataProcessing1src M:S:Type=00 00"),
                        (0b000000, Instr(Mnemonic.fmov, S_0,S(5,5))),
                        (0b000001, Instr(Mnemonic.fabs, S_0,S(5,5))),
                        (0b000010, Instr(Mnemonic.fneg, S_0,S(5,5))),
                        (0b000011, Instr(Mnemonic.fsqrt, S_0,S(5,5))),
                        (0b000101, Instr(Mnemonic.fcvt, D(0,5),S(5,5))),
                        (0b000111, Instr(Mnemonic.fcvt, H(0,5),S(5,5)))
                        ),
                    Sparse(15, 0x3F,    // M:S:Type=00 01
                        Nyi("FloatingPointDataProcessing1src M:S:Type=00 01"),
                        (0b000000, Instr(Mnemonic.fmov, D(0,5),D(5,5))),
                        (0b000001, Instr(Mnemonic.fabs, D(0,5),D(5,5))),
                        (0b000010, Instr(Mnemonic.fneg, D(0,5),D(5,5))),
                        (0b000011, Instr(Mnemonic.fsqrt,D(0,5),D(5,5))),
                        (0b000100, Instr(Mnemonic.fcvt, S_0,D(5,5))),
                        (0b000111, Instr(Mnemonic.fcvt, H(0,5),D(5,5)))
                        ),
                    Nyi("FloatingPointDataProcessing1src M:S:Type=00 10"),
                    Nyi("FloatingPointDataProcessing1src M:S:Type=00 11"),
                    Nyi("FloatingPointDataProcessing1src M:S:Type=01 00"),
                    Nyi("FloatingPointDataProcessing1src M:S:Type=01 01"),
                    Nyi("FloatingPointDataProcessing1src M:S:Type=01 10"),
                    Nyi("FloatingPointDataProcessing1src M:S:Type=01 11"),
                    Nyi("FloatingPointDataProcessing1src M:S:Type=10 00"),
                    Nyi("FloatingPointDataProcessing1src M:S:Type=10 01"),
                    Nyi("FloatingPointDataProcessing1src M:S:Type=10 10"),
                    Nyi("FloatingPointDataProcessing1src M:S:Type=10 11"),
                    Nyi("FloatingPointDataProcessing1src M:S:Type=11 00"),
                    Nyi("FloatingPointDataProcessing1src M:S:Type=11 01"),
                    Nyi("FloatingPointDataProcessing1src M:S:Type=11 10"),
                    Nyi("FloatingPointDataProcessing1src M:S:Type=11 11"));
            }

            Decoder FloatingPointDataProcessing2src;
            {
                FloatingPointDataProcessing2src = Mask(Bf((31,1),(29,1),(22,2)),   // M:S:Type
                    Mask(12, 4,            // M:S:Type=0 0 00 opcode
                        Instr(Mnemonic.fmul, S_0,S(5,5),S(16,5)),
                        Instr(Mnemonic.fdiv, S_0,S(5,5),S(16,5)),
                        Instr(Mnemonic.fadd, S_0,S(5,5),S(16,5)),
                        Instr(Mnemonic.fsub, S_0,S(5,5),S(16,5)),

                        Instr(Mnemonic.fmax, S_0,S(5,5),S(16,5)),
                        Instr(Mnemonic.fmin, S_0,S(5,5),S(16,5)),
                        Instr(Mnemonic.fmaxnm, S_0,S(5,5),S(16,5)),
                        Instr(Mnemonic.fnmul, S_0,S(5,5),S(16,5)),

                        Instr(Mnemonic.fnmul, S_0,S(5,5),S(16,5)),
                        invalid,
                        invalid,
                        invalid,

                        invalid,
                        invalid,
                        invalid,
                        invalid),
                    Mask(12, 4,            // M:S:Type=0 0 01 opcode
                        Instr(Mnemonic.fmul, D(0,5),D(5,5),D(16,5)),
                        Instr(Mnemonic.fdiv, D(0,5),D(5,5),D(16,5)),
                        Instr(Mnemonic.fadd, D(0,5),D(5,5),D(16,5)),
                        Instr(Mnemonic.fsub, D(0,5),D(5,5),D(16,5)),

                        Instr(Mnemonic.fmax, D(0,5),D(5,5),D(16,5)),
                        Instr(Mnemonic.fmin, D(0,5),D(5,5),D(16,5)),
                        Instr(Mnemonic.fmaxnm, D(0,5),D(5,5),D(16,5)),
                        Instr(Mnemonic.fnmul, D(0,5),D(5,5),D(16,5)),

                        Instr(Mnemonic.fnmul, D(0,5),D(5,5),D(16,5)),
                        invalid,
                        invalid,
                        invalid,

                        invalid,
                        invalid,
                        invalid,
                        invalid),
                    invalid,
                    Mask(12, 4,            // M:S:Type=0 0 11 opcode
                        Instr(Mnemonic.fmul, H(0,5),H(5,5),H(16,5)),
                        Instr(Mnemonic.fdiv, H(0,5),H(5,5),H(16,5)),
                        Instr(Mnemonic.fadd, H(0,5),H(5,5),H(16,5)),
                        Instr(Mnemonic.fsub, H(0,5),H(5,5),H(16,5)),

                        Instr(Mnemonic.fmax, H(0,5),H(5,5),H(16,5)),
                        Instr(Mnemonic.fmin, H(0,5),H(5,5),H(16,5)),
                        Instr(Mnemonic.fmaxnm, H(0,5),H(5,5),H(16,5)),
                        Instr(Mnemonic.fnmul, H(0,5),H(5,5),H(16,5)),

                        Instr(Mnemonic.fnmul, H(0,5),H(5,5),H(16,5)),
                        invalid,
                        invalid,
                        invalid,

                        invalid,
                        invalid,
                        invalid,
                        invalid),

                    invalid,
                    invalid,
                    invalid,
                    invalid,

                    invalid,
                    invalid,
                    invalid,
                    invalid,

                    invalid,
                    invalid,
                    invalid,
                    invalid);
            }

            Decoder FloatingPointImmediate;
            {
                FloatingPointImmediate = Mask(Bf((31,1),(29,1)),    // M:S
                    Select((5, 5), n => n == 0,   // M:S=00 imm5=00000
                        Mask(22, 2,   // M:S=00 imm5=00000
                            Instr(Mnemonic.fmov, S_0,If32(13,8)),
                            Instr(Mnemonic.fmov, D(0,5),If64(13,8)),
                            invalid,
                            Instr(Mnemonic.fmov, H(0,5),If16(13,8))),
                        invalid),
                    invalid,
                    invalid,
                    invalid);
            }

            Decoder FloatingPointCompare;
            {
                FloatingPointCompare = Mask(Bf((31, 1), (29, 1)),    // M:S
                    Select((14,2),n=>n!=0,
                        invalid,
                        Mask(Bf((22,2),(3,2)),  // M:S=00 type:opcode
                            Instr(Mnemonic.fcmp,  S(5,5),S(16,5)),
                            Instr(Mnemonic.fcmp,  S(5,5),Sz(16,5)),
                            Instr(Mnemonic.fcmpe, S(5,5),S(16,5)),
                            Instr(Mnemonic.fcmpe, S(5,5),Sz(16,5)),
                            Instr(Mnemonic.fcmp,  D(5,5),D(16,5)),
                            Instr(Mnemonic.fcmp,  D(5,5),Dz(16,5)),
                            Instr(Mnemonic.fcmpe, D(5,5),D(16,5)),
                            Instr(Mnemonic.fcmpe, D(5,5),Dz(16,5)),
                            invalid,
                            invalid,
                            invalid,
                            invalid,
                            Instr(Mnemonic.fcmp,  H(5,5),H(16,5)),
                            Instr(Mnemonic.fcmp,  H(5,5),Hz(16,5)),
                            Instr(Mnemonic.fcmpe, H(5,5),H(16,5)),
                            Instr(Mnemonic.fcmpe, H(5,5),Hz(16,5)))),
                    invalid,
                    invalid,
                    invalid);
            }

            Decoder FloatingPointCondSelect;
            {
                FloatingPointCondSelect = Mask(Bf((31, 1), (29, 1)),   // M:S
                    Mask(22, 2,  // M:S=00 type
                        Instr(Mnemonic.fcsel, S_0,S(5,5),S(16,5),C(12,4)),
                        Instr(Mnemonic.fcsel, D(0,5),D(5,5),D(16,5),C(12,4)),
                        invalid,
                        Instr(Mnemonic.fcsel, H(0,5),H(5,5),H(16,5),C(12,4))),
                    invalid,
                    invalid,
                    invalid);
            }

            Decoder FloatingPointCondCompare;
            {
                FloatingPointCondCompare = Mask(Bf((31, 1), (29, 1)),   // M:S
                    Mask(22, 2, // M:S=00 type
                        Nyi("FloatingPointCondCompare M:S=00 type=00"),
                        Nyi("FloatingPointCondCompare M:S=00 type=01"),
                        invalid,    // M:S=00 type=00
                        Nyi("FloatingPointCondCompare M:S=00 type=11")),
                    invalid,
                    invalid,
                    invalid);
            }

            Decoder AdvancedSimdShiftByImm;
            {
                AdvancedSimdShiftByImm = Select((19, 4), IsZero,
                    invalid,
                    Mask(29, 1,
                        Sparse(11,0b11111, // U=0
                            Nyi("AdvancedSimdShiftByImm U=0"),
                            (0b00000, Instr(Mnemonic.sshr, q(30),Vr(0,5,BHS_,20),q1,Vr(5,5,BHS_,20),ShrnShift)),
                            (0b10000, Instr(Mnemonic.shrn, q(30),Vr(0,5,BHS_,20),q1,Vr(5,5,HSD_,20),ShrnShift)),
                        (0b10100, Select((16, 3), n => n == 0, 
                            Instr(Mnemonic.sxtl, q1,As(19,4),V(0,5), q(30),V(5,5)),
                            Instr(Mnemonic.sshll, x("sshll"))))
                            ),
                        Sparse(11, 0b11111, // U=1
                            Nyi("AdvancedSimdShiftByImm U=1"),
                            (0b10100, Select((16, 3), n => n == 0,
                                Mask(30, 1,
                                    Instr(Mnemonic.uxtl, q1,Vr(0,5,HSD_,20),q(30),Vr(5,5,BHS_,20)),
                                    Instr(Mnemonic.uxtl2, q(30),Vr(0,5,HSD_,20),Vr(5,5,BHS_128,20))),
                                Mask(30, 1,       // U=1 Q
                                    Instr(Mnemonic.ushll, x("")),
                                    Instr(Mnemonic.ushll2, x(""))))))));
            }

            Decoder AdvancedSimdModifiedImm;
            {
                AdvancedSimdModifiedImm = Sparse("AdvancedSimdModifiedImm", 12, 0b1111,
                    Nyi("AdvancedSimdModifiedImm cmode"),
                    (0b0000, Mask(Bf((29, 2), (11, 1)),  // cmode=0b1110 Q:op:op2
                        Instr(Mnemonic.movi, q(30),Vr(0,5,SSSS),Is64(16,3,5,5,29,1,12,4)),
                        Nyi("AdvancedSimdModifiedImm cmode=0000 Q:op:op2=001"),
                        Nyi("AdvancedSimdModifiedImm cmode=0000 Q:op:op2=010"),
                        Nyi("AdvancedSimdModifiedImm cmode=0000 Q:op:op2=011"),
                        Nyi("AdvancedSimdModifiedImm cmode=0000 Q:op:op2=100"),
                        Nyi("AdvancedSimdModifiedImm cmode=0000 Q:op:op2=101"),
                        Nyi("AdvancedSimdModifiedImm cmode=0000 Q:op:op2=110"),
                        Nyi("AdvancedSimdModifiedImm cmode=0000 Q:op:op2=111"))),
                    (0b1000, Mask(Bf((29, 2), (11, 1)),  // cmode=0b1110 Q:op:op2
                        Instr(Mnemonic.movi, q(30),Vr(0,5,HHHH),Is64(16,3,5,5,29,1,12,4)),
                        Nyi("AdvancedSimdModifiedImm cmode=1000 Q:op:op2=001"),
                        Nyi("AdvancedSimdModifiedImm cmode=1000 Q:op:op2=010"),
                        Nyi("AdvancedSimdModifiedImm cmode=1000 Q:op:op2=011"),
                        Instr(Mnemonic.movi, q(30),Vr(0,5,HHHH),Is64(16,3,5,5,29,1,12,4)),
                        Nyi("AdvancedSimdModifiedImm cmode=1000 Q:op:op2=101"),
                        Nyi("AdvancedSimdModifiedImm cmode=1000 Q:op:op2=110"),
                        Nyi("AdvancedSimdModifiedImm cmode=1000 Q:op:op2=111"))),
                    (0b1110, Mask(Bf((29, 2), (11, 1)),  // cmode=0b1110 Q:op:op2
                        Instr(Mnemonic.movi, q(30),Vr(0,5,BBBB),Is64(16,3,5,5,29,1,12,4)),
                        Nyi("AdvancedSimdModifiedImm cmode=1110 Q:op:op2=001"),
                        Nyi("AdvancedSimdModifiedImm cmode=1110 Q:op:op2=010"),
                        Nyi("AdvancedSimdModifiedImm cmode=1110 Q:op:op2=011"),
                        Nyi("AdvancedSimdModifiedImm cmode=1110 Q:op:op2=100"),
                        Nyi("AdvancedSimdModifiedImm cmode=1110 Q:op:op2=101"),
                        Instr(Mnemonic.movi, q(30),Vr(0,5,DDDD),Is64(16,3,5,5,29,1,12,4)),
                        Nyi("AdvancedSimdModifiedImm cmode=1110 Q:op:op2=111"))),

                    (0b1111, Mask(Bf((29, 2), (11, 1)),  // cmode=0b1111 Q:op:op2
                        Instr(Mnemonic.fmov, q(30),Vr(0,5,SSSS,30), If32(16,3,5,5)),
                        Nyi("AdvancedSimdModifiedImm cmode=1111 Q:op:op2=001"),
                        Nyi("AdvancedSimdModifiedImm cmode=1111 Q:op:op2=010"),
                        Nyi("AdvancedSimdModifiedImm cmode=1111 Q:op:op2=011"),
                        Instr(Mnemonic.fmov, q(30),Vr(0,5,SSSS,30), If32(16,3,5,5)),
                        Nyi("AdvancedSimdModifiedImm cmode=1111 Q:op:op2=101"),
                        Nyi("AdvancedSimdModifiedImm cmode=1111 Q:op:op2=110"),
                        Nyi("AdvancedSimdModifiedImm cmode=1111 Q:op:op2=111"))));
            }

            Decoder AdvancedSimd2RegMisc;  // C4-298
            {
                AdvancedSimd2RegMisc = Mask(29, 1,
                    Mask(12, 5,
                        Nyi("AdvancedSimd2RegMisc U=0 opcode=00000"),
                        Nyi("AdvancedSimd2RegMisc U=0 opcode=00001"),
                        Nyi("AdvancedSimd2RegMisc U=0 opcode=00010"),
                        Nyi("AdvancedSimd2RegMisc U=0 opcode=00011"),
                        Nyi("AdvancedSimd2RegMisc U=0 opcode=00100"),
                        Nyi("AdvancedSimd2RegMisc U=0 opcode=00101"),
                        Nyi("AdvancedSimd2RegMisc U=0 opcode=00110"),
                        Nyi("AdvancedSimd2RegMisc U=0 opcode=00111"),
                        Nyi("AdvancedSimd2RegMisc U=0 opcode=01000"),
                        Nyi("AdvancedSimd2RegMisc U=0 opcode=01001"),
                        Nyi("AdvancedSimd2RegMisc U=0 opcode=01010"),
                        Nyi("AdvancedSimd2RegMisc U=0 opcode=01011"),
                        Nyi("AdvancedSimd2RegMisc U=0 opcode=01100"),
                        Nyi("AdvancedSimd2RegMisc U=0 opcode=01101"),
                        Nyi("AdvancedSimd2RegMisc U=0 opcode=01110"),
                        Nyi("AdvancedSimd2RegMisc U=0 opcode=01111"),
                        invalid,
                        invalid,
                        Nyi("AdvancedSimd2RegMisc U=0 opcode=10010"),
                        Nyi("AdvancedSimd2RegMisc U=0 opcode=10011"),
                        Nyi("AdvancedSimd2RegMisc U=0 opcode=10100"),
                        invalid,
                        Nyi("AdvancedSimd2RegMisc U=0 opcode=10110"),
                        Nyi("AdvancedSimd2RegMisc U=0 opcode=10111"),
                        Nyi("AdvancedSimd2RegMisc U=0 opcode=11000"),
                        Nyi("AdvancedSimd2RegMisc U=0 opcode=11001"),
                        Nyi("AdvancedSimd2RegMisc U=0 opcode=11010"),
                        Mask(22, 2,
                            Instr(Mnemonic.fcvtms, x("vector")),
                            Instr(Mnemonic.fcvtms, x("vector")),
                            Instr(Mnemonic.fcvtzs, VectorData.F32, q(30),V(0,5),V(5,5)),
                            Instr(Mnemonic.fcvtzs, VectorData.F64, q(30),V(0,5),V(5,5))),
                        Nyi("AdvancedSimd2RegMisc U=0 opcode=11100"),
                        Mask(22, 2,
                            Instr(Mnemonic.scvtf, VectorData.I32, q(30),V(0,5),V(5,5)),
                            Nyi("AdvancedSimd2RegMisc U=0 opcode=11101 size=01"),
                            Nyi("AdvancedSimd2RegMisc U=0 opcode=11101 size=10"),
                            Nyi("AdvancedSimd2RegMisc U=0 opcode=11101 size=11")),
                        invalid,
                        Nyi("AdvancedSimd2RegMisc U=0 opcode=11111")),
                    Sparse(12, 0b11111,
                        Nyi("AdvancedSimd2RegMisc U=1"),
                        (0b00000, Instr(Mnemonic.rev32, x("AdvancedSimd2RegMisc U=1 opcode=00000"))),
                        (0b00101, Mask(22, 2,
                            Instr(Mnemonic.not, q(30),Vr(0,5,BBBB),Vr(5,5,BBBB)),
                            Nyi("AdvancedSimd2RegMisc U=1 opcode=00101 size=01"),
                            Nyi("AdvancedSimd2RegMisc U=1 opcode=00101 size=10"),
                            Nyi("AdvancedSimd2RegMisc U=1 opcode=00101 size=11")))));
            }

            Decoder AdvancedSimdAcrossLanes;
            {
                AdvancedSimdAcrossLanes = Sparse(12, 0b11111, // opcode
                    Nyi("AdvancedSimdAcrossLanes opcode"),
                    (0b01010, Mask(29, 1,    // opcode=01010 U=0 size
                        Mask(22, 2,       // opcode=01010 U=0 size
                            Instr(Mnemonic.smaxv, q(30), B(0, 5), Vr(5, 5, BHS_)),
                            Instr(Mnemonic.smaxv, q(30), H(0, 5), Vr(5, 5, BHS_)),
                            Instr(Mnemonic.smaxv, q(30), S_0, Vr(5, 5, BHS_)),
                            invalid),
                        Nyi("AdvancedSimdAcrossLanes opcode=01010 U=1"))),
                    (0b11011, Mask(29, 1,
                        Mask(22,2,   // opcode=11011 U=0 size
                            Instr(Mnemonic.addv, q(30),B(0,5),Vr(5,5,BHS_)),
                            Instr(Mnemonic.addv, q(30),H(0,5),Vr(5,5,BHS_)),
                            Instr(Mnemonic.addv, q(30),S_0,Vr(5,5,BHS_)),
                            invalid),
                        Nyi("AdvancedSimdAcrossLanes opcode=11011 U=1"))));
            }

            Decoder AdvancedSimdCopy;
            {
                AdvancedSimdCopy = Select((16, 4), IsZero,
                    invalid,
                    Mask(29, 2,    // Q:op
                        Nyi("AdvancedSIMDcopy Q:op=00"),
                        Nyi("AdvancedSIMDcopy Q:op=01"),
                        Sparse(11, 0b1111,
                            invalid,
                            (0b0000, Instr(Mnemonic.dup, q(30),Vrs(0,5,16,5,false,false),Vrs(5,5,16,5,true,false))),
                            (0b0001, Select((16, 4), n => n == 0b1000,
                                Instr(Mnemonic.dup, q(30),Vrs(0,5,16,5,false,false),X_5),
                                Instr(Mnemonic.dup, q(30),Vrs(0,5,16,5,false,false),W_5)))),
                        Instr(Mnemonic.mov, q(30),Vrs(0,5,16,5,true,false),Vrs(5,5,11,4,true,true))));
            }

            Decoder AdvancedSimdExtract = Select((22, 2), IsZero,
                Instr(Mnemonic.ext, q(30), Vr(0, 5, BBBB), Vr(5, 5, BBBB), Vr(16, 5, BBBB), U(11, 4, PrimitiveType.Byte)),
                invalid);

            Decoder AdvancedSIMD2RegMisc;
            {
                AdvancedSIMD2RegMisc = Mask(29, 1,
                    Sparse(12, 0b11111,
                        Nyi("AdvancedSIMD2RegMisc U=0"),
                        (0b10010, Mask(30, 1,
                            Instr(Mnemonic.xtn, q(30),Vr(0,5,BHS_),q1,Vr(5,5,HSD_)),
                            Instr(Mnemonic.xtn2, x(""))))),
                    Nyi("AdvancedSIMD2RegMisc U=1"));
            }

            Decoder AdvancedSimdTableLookup;
            {
                AdvancedSimdTableLookup = Select((22, 2), IsZero,
                    Mask(12, 3, // len:op
                        Instr(Mnemonic.tbl, x("1 register variant")),
                        Instr(Mnemonic.tbx, x("1 register variant")),
                        Instr(Mnemonic.tbl, x("2 register variant")),
                        Instr(Mnemonic.tbx, x("2 register variant")),
                        Instr(Mnemonic.tbl, q(30),Vr(0,5,BBBB),Vmr(5,5,3,BBBB), Vr(0,5,BBBB)),
                        Instr(Mnemonic.tbx, x("3 register variant")),
                        Instr(Mnemonic.tbl, x("4 register variant")),
                        Instr(Mnemonic.tbx, x("4 register variant"))),
                    invalid);
            }

            Decoder AdvancedSimdScalar_x_IdxElem;
            {
                AdvancedSimdScalar_x_IdxElem = Mask(12, 4, // opcode
                    invalid,
                    Nyi("AdvancedSimdScalar_x_IdxElem - opcode=0001"),
                    invalid,
                    Nyi("AdvancedSimdScalar_x_IdxElem - opcode=0011"),
                    invalid,
                    Nyi("AdvancedSimdScalar_x_IdxElem - opcode=0101"),
                    invalid,
                    Nyi("AdvancedSimdScalar_x_IdxElem - opcode=0111"),
                    invalid,
                    Nyi("AdvancedSimdScalar_x_IdxElem - opcode=1001"),
                    invalid,
                    Nyi("AdvancedSimdScalar_x_IdxElem - opcode=1011"),
                    Mask(29, 1,
                        Nyi("AdvancedSimdScalar_x_IdxElem - opcode=1100 U=0"),
                        invalid),
                    Nyi("AdvancedSimdScalar_x_IdxElem - opcode=1101"),
                    invalid,
                    Nyi("AdvancedSimdScalar_x_IdxElem - opcode=1111"));
            }

            Decoder DataProcessingScalarFpAdvancedSimd;
            {
                Decoder FloatingPointDecoders = Mask(10, 2,  // op3=xxxxxxx??
                    Mask(12, 2,                              // op3=xxxxx??00
                        Mask(14, 2,                          // op3=xxx??0000
                            ConversionBetweenFpAndInt,          // op3=xxx000000
                            FloatingPointDataProcessing1src,    // op3=xxx010000
                            invalid,                            // op3=xxx100000
                            FloatingPointDataProcessing1src),   // op3=xxx110000
                        FloatingPointImmediate,                 // op3=xxxxx0100
                        FloatingPointCompare,                   // op3=xxxxx1000
                        FloatingPointImmediate),                // op3=xxxxx1100
                    FloatingPointCondCompare,                   // op3=xxxxxxx01
                    FloatingPointDataProcessing2src,            // op3=xxxxxxx10
                    FloatingPointCondSelect);                   // op3=xxxxxxx11

                Decoder FloatingPointDataProcessing3src = Mask(Bf((31,1), (29,1), (22,2)),  // M:S:type 
                    Mask(Bf((21,1),(15,1)),
                        Instr(Mnemonic.fmadd, S_0,S(5,5),S(16,5),S(10,5)),
                        Instr(Mnemonic.fmsub, S_0,S(5,5),S(16,5),S(10,5)),
                        Instr(Mnemonic.fnmadd, S_0,S(5,5),S(16,5),S(10,5)),
                        Instr(Mnemonic.fnmsub, S_0,S(5,5),S(16,5),S(10,5))),
                    Mask(Bf((21,1),(15,1)),
                        Instr(Mnemonic.fmadd, D(0,5),D(5,5),D(16,5),D(10,5)),
                        Instr(Mnemonic.fmsub, D(0,5),D(5,5),D(16,5),D(10,5)),
                        Instr(Mnemonic.fnmadd, D(0,5),D(5,5),D(16,5),D(10,5)),
                        Instr(Mnemonic.fnmsub, D(0,5),D(5,5),D(16,5),D(10,5))),
                    Nyi("FloatingPointDataProcessing3src - M:S:type=0010"),
                    Mask(Bf((21, 1), (15, 1)),
                        Instr(Mnemonic.fmadd, H(0,5),H(5,5),H(16,5),H(10,5)),
                        Instr(Mnemonic.fmsub, H(0,5),H(5,5),H(16,5),H(10,5)),
                        Instr(Mnemonic.fnmadd, H(0,5),H(5,5),H(16,5),H(10,5)),
                        Instr(Mnemonic.fnmsub, H(0,5),H(5,5),H(16,5),H(10,5))),
                    Nyi("FloatingPointDataProcessing3src - M:S:type=0100"),
                    Nyi("FloatingPointDataProcessing3src - M:S:type=0101"),
                    Nyi("FloatingPointDataProcessing3src - M:S:type=0110"),
                    Nyi("FloatingPointDataProcessing3src - M:S:type=0111"),
                    invalid,
                    invalid,
                    invalid,
                    invalid,
                    invalid,
                    invalid,
                    invalid,
                    invalid);

                Decoder CryptographicAES = Select((22, 2), IsZero,
                    Sparse(12, 0x1F, invalid,
                        (0b00100, Instr(Mnemonic.aese, q1,Vr(0, 5, BBBB), Vr(5,5,BBBB))),
                        (0b00101, Instr(Mnemonic.aesd, q1, Vr(0,5, BBBB), Vr(5,5,BBBB))),
                        (0b00110, Instr(Mnemonic.aesmc, q1, Vr(0, 5, BBBB), Vr(5, 5, BBBB))),
                        (0b00111, Instr(Mnemonic.aesimc, q1, Vr(0,5, BBBB), Vr(5,5,BBBB)))),
                    invalid);

                Decoder Cryptographic2regSHA = Select((22, 2), IsZero,
                    Sparse(12, 0x1F, invalid,
                        (0b00000, Instr(Mnemonic.sha1h, S_0, S_5)),
                        (0b00001, Instr(Mnemonic.sha1su1, Vr(0, 5, SSSS), Vr(5, 5, SSSS))),
                        (0b00010, Instr(Mnemonic.sha256su0, Vr(0, 5, SSSS), Vr(5, 5, SSSS)))),
                    invalid);

                Decoder Cryptographic3regSHA = Select((22, 2), IsZero,
                    Sparse(12, 0x7, invalid,
                        (0b000, Instr(Mnemonic.sha1c, q1, Q(0,5), S_5, Vr(16,5, SSSS))),
                        (0b001, Instr(Mnemonic.sha1p, x(""))),
                        (0b010, Instr(Mnemonic.sha1m, x(""))),
                        (0b011, Instr(Mnemonic.sha1su0, x(""))),
                        (0b100, Instr(Mnemonic.sha256h, x(""))),
                        (0b101, Instr(Mnemonic.sha256h2, x(""))),
                        (0b110, Instr(Mnemonic.sha256su1, q1, Vr(0, 5, SSSS), Vr(5, 5, SSSS), Vr(16, 5, SSSS)))),
                    invalid);

                DataProcessingScalarFpAdvancedSimd = Mask(28, 4, "DataProcessingScalarFpAdvancedSimd",
                    Mask(23, 2, // op0 = 0000
                        Mask(19, 4,        // op0=0000 op1=00 op
                            Nyi("DataProcessingScalarFpAdvancedSimd - op0=0000 op1=00 op2=0000"),
                            Mask(10, 2,
                                Nyi("DataProcessingScalarFpAdvancedSimd - op0=0000 op1=00 op2=0001 op3=xxxxxxx00"),
                                Nyi("DataProcessingScalarFpAdvancedSimd - op0=0000 op1=00 op2=0001 op3=xxxxxxx01"),
                                Nyi("DataProcessingScalarFpAdvancedSimd - op0=0000 op1=00 op2=0001 op3=xxxxxxx10"),
                                Nyi("DataProcessingScalarFpAdvancedSimd - op0=0000 op1=00 op2=0001 op3=xxxxxxx11")),
                            Nyi("DataProcessingScalarFpAdvancedSimd - op0=0000 op1=00 op2=0010"),
                            Nyi("DataProcessingScalarFpAdvancedSimd - op0=0000 op1=00 op2=0011"),
                            Nyi("DataProcessingScalarFpAdvancedSimd - op0=0000 op1=00 op2=0100"),
                            Nyi("DataProcessingScalarFpAdvancedSimd - op0=0000 op1=00 op2=0101"),
                            Mask(10, 2,      // op0=0000 op1=00 op2=0110 op3=xxxxxxx??
                                AdvancedSimd3Different,
                                Nyi("DataProcessingScalarFpAdvancedSimd - op0=0000 op1=00 op2=0110 op3=xxxxxxx01"),
                                Nyi("DataProcessingScalarFpAdvancedSimd - op0=0000 op1=00 op2=0110 op3=xxxxxxx10"),
                                Nyi("DataProcessingScalarFpAdvancedSimd - op0=0000 op1=00 op2=0110 op3=xxxxxxx11")),
                            Nyi("DataProcessingScalarFpAdvancedSimd - op0=0000 op1=00 op2=0111"),
                            Nyi("DataProcessingScalarFpAdvancedSimd - op0=0000 op1=00 op2=1000"), 
                            Nyi("DataProcessingScalarFpAdvancedSimd - op0=0000 op1=00 op2=1001"),
                            Nyi("DataProcessingScalarFpAdvancedSimd - op0=0000 op1=00 op2=1010"),
                            Nyi("DataProcessingScalarFpAdvancedSimd - op0=0000 op1=00 op2=1011"),
                            Mask(10, 2, 
                                Nyi("DataProcessingScalarFpAdvancedSimd - op0=0000 op1=00 op2=1100 op3=xxxxxxx00"),
                                AdvancedSimd3Same,
                                Mask(17, 2, // op0=0000 op1=00 op2=1100 op3=??xxxxx10
                                    AdvancedSIMD2RegMisc,
                                    invalid,    // op0=0000 op1=00 op2=1100 op3=01xxxxx10
                                    invalid,    // op0=0000 op1=00 op2=1100 op3=10xxxxx10
                                    invalid),   // op0=0000 op1=00 op2=1100 op3=11xxxxx10
                                AdvancedSimd3Same),
                            Nyi("DataProcessingScalarFpAdvancedSimd - op0=0000 op1=00 op2=1101"),
                            Nyi("DataProcessingScalarFpAdvancedSimd - op0=0000 op1=00 op2=1110"),
                            Nyi("DataProcessingScalarFpAdvancedSimd - op0=0000 op1=00 op2=1111")),
                        Sparse(19, 0b1111,        // op0=0000 op1=01 op2
                            Nyi("DataProcessingScalarFpAdvancedSimd - op0=0000 op1=01"),
                            (0b0101, Mask(10, 2,
                                Nyi("DataProcessingScalarFpAdvancedSimd - op0=0000 op1=01 op2=0101 op3=xxxxxxx00"),
                                AdvancedSimd3Same,
                                Nyi("DataProcessingScalarFpAdvancedSimd - op0=0000 op1=01 op2=0101 op3=xxxxxxx10"),
                                Nyi("DataProcessingScalarFpAdvancedSimd - op0=0000 op1=01 op2=0101 op3=xxxxxxx11"))),
                            (0b1111, Mask(10, 2,
                                AdvancedSimd3Different,
                                Nyi("DataProcessingScalarFpAdvancedSimd - op0=0000 op1=01 op2=1111 op3=xxxxxxx01"),
                                Nyi("DataProcessingScalarFpAdvancedSimd - op0=0000 op1=01 op2=1111 op3=xxxxxxx10"),
                                Nyi("DataProcessingScalarFpAdvancedSimd - op0=0000 op1=01 op2=1111 op3=xxxxxxx11")))),
                        Mask(19, 4,        // op0=0000 op1=10 op2
                            Mask(10, 2,      // op0=0000 op1=10 op2=0000 op3=xxxxxxx??
                                Nyi("DataProcessingScalarFpAdvancedSimd - op0=0000 op1=10 op2=0000 op3=xxxxxxx00"),
                                AdvancedSimdModifiedImm,
                                Nyi("DataProcessingScalarFpAdvancedSimd - op0=0000 op1=10 op2=0000 op3=xxxxxxx10"),
                                AdvancedSimdModifiedImm),
                            Mask(10, 2,      // op0=0000 op1=10 op2=0000 op3=xxxxxxx??
                                Nyi("DataProcessingScalarFpAdvancedSimd - op0=0000 op1=10 op2=0001 op3=xxxxxxx00"),
                                AdvancedSimdShiftByImm,
                                Nyi("DataProcessingScalarFpAdvancedSimd - op0=0000 op1=10 op2=0001 op3=xxxxxxx10"),
                                Nyi("DataProcessingScalarFpAdvancedSimd - op0=0000 op1=10 op2=0001 op3=xxxxxxx11")),
                            Mask(10, 1,         // op0=0000 op1=10 op2=0010 op3
                                Nyi("DataProcessingScalarFpAdvancedSimd - op0=0000 op1=10 op2=0010 op3=xxxxxxxx0"),
                                AdvancedSimdShiftByImm),               // op0=0000 op1=10 op2=0010 op3=xxxxxxxx1
                            Nyi("DataProcessingScalarFpAdvancedSimd - op0=0000 op1=10 op2=0011"),
                            Nyi("DataProcessingScalarFpAdvancedSimd - op0=0000 op1=10 op2=0100"),
                            Nyi("DataProcessingScalarFpAdvancedSimd - op0=0000 op1=10 op2=0101"),
                            Nyi("DataProcessingScalarFpAdvancedSimd - op0=0000 op1=10 op2=0110"),
                            Nyi("DataProcessingScalarFpAdvancedSimd - op0=0000 op1=10 op2=0111"),
                            Nyi("DataProcessingScalarFpAdvancedSimd - op0=0000 op1=10 op2=1000"),
                            Nyi("DataProcessingScalarFpAdvancedSimd - op0=0000 op1=10 op2=1001"),
                            Nyi("DataProcessingScalarFpAdvancedSimd - op0=0000 op1=10 op2=1010"),
                            Nyi("DataProcessingScalarFpAdvancedSimd - op0=0000 op1=10 op2=1011"),
                            Nyi("DataProcessingScalarFpAdvancedSimd - op0=0000 op1=10 op2=1100"),
                            Nyi("DataProcessingScalarFpAdvancedSimd - op0=0000 op1=10 op2=1101"),
                            Nyi("DataProcessingScalarFpAdvancedSimd - op0=0000 op1=10 op2=1110"),
                            Nyi("DataProcessingScalarFpAdvancedSimd - op0=0000 op1=10 op2=1111")),
                        Nyi("DataProcessingScalarFpAdvancedSimd - op0=0000 op1=11")),
                    Mask(23, 2, //op0 = 1 op1
                        Mask(19, 4, // op0=1 op1=0b00 op2"),
                            ConversionBetweenFpAndFixedPoint,
                            ConversionBetweenFpAndFixedPoint,
                            ConversionBetweenFpAndFixedPoint,
                            ConversionBetweenFpAndFixedPoint,
                            FloatingPointDecoders,
                            FloatingPointDecoders,
                            FloatingPointDecoders,
                            FloatingPointDecoders,
                            ConversionBetweenFpAndFixedPoint,
                            ConversionBetweenFpAndFixedPoint,
                            ConversionBetweenFpAndFixedPoint,
                            ConversionBetweenFpAndFixedPoint,
                            FloatingPointDecoders,
                            FloatingPointDecoders,
                            FloatingPointDecoders,
                            FloatingPointDecoders),
                        Nyi("DataProcessingScalarFpAdvancedSimd - op0=1 op1=0b01"),
                        FloatingPointDataProcessing3src,
                        FloatingPointDataProcessing3src),
                    Mask(23, 2, // op0=2,
                        Mask(19, 4,    // op0=2 op1=00
                            Nyi("DataProcessingScalarFpAdvancedSimd - op0=2 op1=00 op2=0000"),
                            Nyi("DataProcessingScalarFpAdvancedSimd - op0=2 op1=00 op2=0001"),
                            Nyi("DataProcessingScalarFpAdvancedSimd - op0=2 op1=00 op2=0010"),
                            Mask(10, 2, 
                                Mask(15, 1, // op0=2 op1=00 op2=0100 op3=xxx?xxx00
                                    AdvancedSimdExtract,
                                    Nyi("DataProcessingScalarFpAdvancedSimd - op0=2 op1=00 op2=0011 op3=xxx1xxx00")),
                                Nyi("DataProcessingScalarFpAdvancedSimd - op0=2 op1=00 op2=0011 op3=xxxxxxx01"),
                                Nyi("DataProcessingScalarFpAdvancedSimd - op0=2 op1=00 op2=0011 op3=xxxxxxx10"),
                                Nyi("DataProcessingScalarFpAdvancedSimd - op0=2 op1=00 op2=0011 op3=xxxxxxx11")),
                            Mask(10, 2,  // op0=2 op1=00 op2=0100 op3=xxxxxxx??
                                AdvancedSimd3Different,
                                Nyi("DataProcessingScalarFpAdvancedSimd - op0=2 op1=00 op2=0100 op3=xxxxxxx01"),
                                Nyi("DataProcessingScalarFpAdvancedSimd - op0=2 op1=00 op2=0100 op3=xxxxxxx10"),
                                AdvancedSimd3Same),
                            Nyi("DataProcessingScalarFpAdvancedSimd - op0=2 op1=00 op2=0101"),
                            Nyi("DataProcessingScalarFpAdvancedSimd - op0=2 op1=00 op2=0110"),
                            Nyi("DataProcessingScalarFpAdvancedSimd - op0=2 op1=00 op2=0111"),
                            Nyi("DataProcessingScalarFpAdvancedSimd - op0=2 op1=00 op2=1000"),
                            Nyi("DataProcessingScalarFpAdvancedSimd - op0=2 op1=00 op2=1001"),
                            Nyi("DataProcessingScalarFpAdvancedSimd - op0=2 op1=00 op2=1010"),
                            Nyi("DataProcessingScalarFpAdvancedSimd - op0=2 op1=00 op2=1011"),
                            Nyi("DataProcessingScalarFpAdvancedSimd - op0=2 op1=00 op2=1100"),
                            Nyi("DataProcessingScalarFpAdvancedSimd - op0=2 op1=00 op2=1101"),
                            Nyi("DataProcessingScalarFpAdvancedSimd - op0=2 op1=00 op2=1110"),
                            Nyi("DataProcessingScalarFpAdvancedSimd - op0=2 op1=00 op2=1111")),
                        Nyi("DataProcessingScalarFpAdvancedSimd - op0=2 op1=01"),
                        Mask(19, 4, //op0=2 op1=10"),
                            Nyi("DataProcessingScalarFpAdvancedSimd - op0=2 op1=10 op2=0000"),
                            Mask(10, 1, // op=2 op1=10 op2=0001 op3=xxxxxxxx?
                                Nyi("DataProcessingScalarFpAdvancedSimd - op0=2 op1=10 op2=0001 op3=xxxxxxxx0"),
                                AdvancedSimdShiftByImm),
                            Nyi("DataProcessingScalarFpAdvancedSimd - op0=2 op1=10 op2=0010"),
                            Nyi("DataProcessingScalarFpAdvancedSimd - op0=2 op1=10 op2=0011"),
                            Nyi("DataProcessingScalarFpAdvancedSimd - op0=2 op1=10 op2=0100"),
                            Nyi("DataProcessingScalarFpAdvancedSimd - op0=2 op1=10 op2=0101"),
                            Nyi("DataProcessingScalarFpAdvancedSimd - op0=2 op1=10 op2=0110"),
                            Nyi("DataProcessingScalarFpAdvancedSimd - op0=2 op1=10 op2=0111"),
                            Nyi("DataProcessingScalarFpAdvancedSimd - op0=2 op1=10 op2=1000"),
                            Nyi("DataProcessingScalarFpAdvancedSimd - op0=2 op1=10 op2=1001"),
                            Nyi("DataProcessingScalarFpAdvancedSimd - op0=2 op1=10 op2=1010"),
                            Nyi("DataProcessingScalarFpAdvancedSimd - op0=2 op1=10 op2=1011"),
                            Nyi("DataProcessingScalarFpAdvancedSimd - op0=2 op1=10 op2=1100"),
                            Nyi("DataProcessingScalarFpAdvancedSimd - op0=2 op1=10 op2=1101"),
                            Nyi("DataProcessingScalarFpAdvancedSimd - op0=2 op1=10 op2=1110"),
                            Nyi("DataProcessingScalarFpAdvancedSimd - op0=2 op1=10 op2=1111")),
                        Nyi("DataProcessingScalarFpAdvancedSimd - op0=2 op1=11")),
                    Nyi("DataProcessingScalarFpAdvancedSimd - op0=3"),

                    Mask(23, 2, //op0 = 4 op1
                        Mask(19, 4,    // op0=4 op1=00 op2
                            Mask(10, 2,  // op0=4 op1=00 op2=0000 op3=xxxxxxx??
                                Nyi("DataProcessingScalarFpAdvancedSimd - op0=4 op1=0b00 op2=0b0000 op3=xxxxxxx00"),
                                Mask(15, 1, // op0=4 op1=0b00 op2=0b0000 op3=xxx?xxx01"
                                    AdvancedSimdCopy,
                                    Nyi("DataProcessingScalarFpAdvancedSimd - op0=4 op1=0b00 op2=0b0000 op3=xxx1xxx01")),
                                Nyi("DataProcessingScalarFpAdvancedSimd - op0=4 op1=0b00 op2=0b0000 op3=xxxxxxx10"),
                                Mask(15, 1, // op0=4 op1=0b00 op2=0b0000 op3=xxx?xxx11"
                                    AdvancedSimdCopy,
                                    Nyi("DataProcessingScalarFpAdvancedSimd - op0=4 op1=0b00 op2=0b0000 op3=xxx1xxx11"))),
                            Nyi("DataProcessingScalarFpAdvancedSimd - op0=4 op1=0b00 op2=0b0001"),
                            Nyi("DataProcessingScalarFpAdvancedSimd - op0=4 op1=0b00 op2=0b0010"),
                            Nyi("DataProcessingScalarFpAdvancedSimd - op0=4 op1=0b00 op2=0b0011"),
                            Mask(10, 2, 
                                AdvancedSimd3Different,
                                AdvancedSimd3Same,
                                Mask(17, 2,  // op0=4 op1=0b00 op2=0b0100 op3=??xxxxx10
                                    AdvancedSimd2RegMisc,
                                    invalid,
                                    invalid,
                                    invalid),
                                AdvancedSimd3Same),
                            Mask(10, 2,  // op0=4 op1=0b00 op2=0b0101 op3=xxxxxxx??
                                Nyi("DataProcessingScalarFpAdvancedSimd - op0=4 op1=0b00 op2=0b0101 op3=xxxxxxx00"),
                                Nyi("DataProcessingScalarFpAdvancedSimd - op0=4 op1=0b00 op2=0b0101 op3=xxxxxxx01"),
                                Mask(17, 2, // op0=4 op1=0b00 op2=0b0101 op3=??xxxxx10
                                    CryptographicAES,
                                    Nyi("DataProcessingScalarFpAdvancedSimd - op0=4 op1=0b00 op2=0b0101 op3=01xxxxxx10"),
                                    Nyi("DataProcessingScalarFpAdvancedSimd - op0=4 op1=0b00 op2=0b0101 op3=10xxxxxx10"),
                                    Nyi("DataProcessingScalarFpAdvancedSimd - op0=4 op1=0b00 op2=0b0101 op3=11xxxxxx10")),
                                Nyi("DataProcessingScalarFpAdvancedSimd - op0=4 op1=0b00 op2=0b0101 op3=xxxxxxx11")),
                            Mask(10, 2, // op0=4 op1=00 op2=0110
                                Nyi("DataProcessingScalarFpAdvancedSimd - op0=4 op1=0b00 op2=0b0110 op3=xxxxxxx00"),
                                AdvancedSimd3Same,
                                Nyi("DataProcessingScalarFpAdvancedSimd - op0=4 op1=0b00 op2=0b0110 op3=xxxxxxx10"),
                                AdvancedSimd3Same),
                            Nyi("DataProcessingScalarFpAdvancedSimd - op0=4 op1=0b00 op2=0b0111"),
                            Nyi("DataProcessingScalarFpAdvancedSimd - op0=4 op1=0b00 op2=0b1000"),
                            Nyi("DataProcessingScalarFpAdvancedSimd - op0=4 op1=0b00 op2=0b1001"),
                            Nyi("DataProcessingScalarFpAdvancedSimd - op0=4 op1=0b00 op2=0b1010"),
                            Nyi("DataProcessingScalarFpAdvancedSimd - op0=4 op1=0b00 op2=0b1011"),
                            Mask(10, 2, // op0=4 op1=0b00 op2=0b1100 op3=xxxxxxx??
                                Nyi("DataProcessingScalarFpAdvancedSimd - op0=4 op1=0b00 op2=0b1100 op3=xxxxxxx00"),
                                AdvancedSimd3Same,
                                Nyi("DataProcessingScalarFpAdvancedSimd - op0=4 op1=0b00 op2=0b1100 op3=xxxxxxx10"),
                                AdvancedSimd3Same),
                            Nyi("DataProcessingScalarFpAdvancedSimd - op0=4 op1=0b00 op2=0b1101"),
                            Nyi("DataProcessingScalarFpAdvancedSimd - op0=4 op1=0b00 op2=0b1110"),
                            Nyi("DataProcessingScalarFpAdvancedSimd - op0=4 op1=0b00 op2=0b1111")),
                        Mask(19, 4, // op0=4 op1=0b01 op2
                            Nyi("DataProcessingScalarFpAdvancedSimd - op0=4 op1=0b01 op2=0b0000"),
                            Nyi("DataProcessingScalarFpAdvancedSimd - op0=4 op1=0b01 op2=0b0001"),
                            Nyi("DataProcessingScalarFpAdvancedSimd - op0=4 op1=0b01 op2=0b0010"),
                            Nyi("DataProcessingScalarFpAdvancedSimd - op0=4 op1=0b01 op2=0b0011"),
                            Mask(10, 2,   // op0=4 op1=0b01 op2=0b0100 op3
                                Nyi("DataProcessingScalarFpAdvancedSimd - op0=4 op1=0b01 op2=0b0100 op3=xxxxxxx00"),
                                AdvancedSimd3Same,
                                Mask(17, 2, // op0=4 op1=0b01 op2=0b0100 op3=xxxxxxx10
                                    AdvancedSimd2RegMisc,
                                    Nyi("DataProcessingScalarFpAdvancedSimd - op0=4 op1=0b01 op2=0b0100 op3=01xxxxx10"),
                                    Nyi("DataProcessingScalarFpAdvancedSimd - op0=4 op1=0b01 op2=0b0100 op3=10xxxxx10"),
                                    Nyi("DataProcessingScalarFpAdvancedSimd - op0=4 op1=0b01 op2=0b0100 op3=11xxxxx10")),
                                AdvancedSimd3Same),
                            Mask(10, 2, // op0=4 op1=0b01 op2=0b0101 op3=xxxxxxx??
                                Nyi("DataProcessingScalarFpAdvancedSimd - op0=4 op1=0b01 op2=0b0101 op3=xxxxxxx00"),
                                Nyi("DataProcessingScalarFpAdvancedSimd - op0=4 op1=0b01 op2=0b0101 op3=xxxxxxx01"),
                                Nyi("DataProcessingScalarFpAdvancedSimd - op0=4 op1=0b01 op2=0b0101 op3=xxxxxxx10"),
                                AdvancedSimd3Same),
                            Mask(10, 2,   // op0=4 op1=0b01 op2=0b0110 op3
                                Nyi("DataProcessingScalarFpAdvancedSimd - op0=4 op1=0b01 op2=0b0110 op3=xxxxxxx00"),
                                AdvancedSimd3Same,
                                Mask(17, 2, // op0=4 op1=0b01 op2=0b0110 op3=xxxxxxx10
                                    AdvancedSimdAcrossLanes,
                                    Nyi("DataProcessingScalarFpAdvancedSimd - op0=4 op1=0b01 op2=0b0110 op3=01xxxxx10"),
                                    Nyi("DataProcessingScalarFpAdvancedSimd - op0=4 op1=0b01 op2=0b0110 op3=10xxxxx10"),
                                    Nyi("DataProcessingScalarFpAdvancedSimd - op0=4 op1=0b01 op2=0b0110 op3=11xxxxx10")),
                                AdvancedSimd3Same),
                            Mask(10, 2,      // op0=4 op1=0b01 op2=0b0111 op3=xxxxxxx??
                                Nyi("DataProcessingScalarFpAdvancedSimd - op0=4 op1=0b01 op2=0b0111 op3=xxxxxxx00"),
                                Nyi("DataProcessingScalarFpAdvancedSimd - op0=4 op1=0b01 op2=0b0111 op3=xxxxxxx01"),
                                Nyi("DataProcessingScalarFpAdvancedSimd - op0=4 op1=0b01 op2=0b0111 op3=xxxxxxx10"),
                                AdvancedSimd3Same),
                            Nyi("DataProcessingScalarFpAdvancedSimd - op0=4 op1=0b01 op2=0b1000"),
                            Nyi("DataProcessingScalarFpAdvancedSimd - op0=4 op1=0b01 op2=0b1001"),
                            Nyi("DataProcessingScalarFpAdvancedSimd - op0=4 op1=0b01 op2=0b1010"),
                            Nyi("DataProcessingScalarFpAdvancedSimd - op0=4 op1=0b01 op2=0b1011"),
                            Mask(10, 2,      // op0=4 op1=0b01 op2=0b11001 op3=xxxxxxx??
                                Nyi("DataProcessingScalarFpAdvancedSimd - op0=4 op1=0b01 op2=0b1100 op3=xxxxxxx00"),
                                AdvancedSimd3Same,
                                Nyi("DataProcessingScalarFpAdvancedSimd - op0=4 op1=0b01 op2=0b1100 op3=xxxxxxx10"),
                                AdvancedSimd3Same),
                            Nyi("DataProcessingScalarFpAdvancedSimd - op0=4 op1=0b01 op2=0b1101"),
                            Nyi("DataProcessingScalarFpAdvancedSimd - op0=4 op1=0b01 op2=0b1110"),
                            Nyi("DataProcessingScalarFpAdvancedSimd - op0=4 op1=0b01 op2=0b1111")),
                        Select((19, 4), IsZero, // op0=4 op1=0b10 op2
                            Mask(10, 1, // op0=4 op1=0b10 op2=0000 op3=xxxxxxxx?
                                Nyi("DataProcessingScalarFpAdvancedSimd - op0=4 op1=0b10 op2=0b0000"),
                                AdvancedSimdModifiedImm),
                            Mask(10, 1, // op0=4 op1=0b10 op2=0000 op3=xxxxxxxx?
                                Nyi("DataProcessingScalarFpAdvancedSimd - op0=4 op1=0b10 op2=0b0001"),
                                AdvancedSimdShiftByImm)),
                        Nyi("DataProcessingScalarFpAdvancedSimd - op0=4 op1=0b11")),
                    Mask(23, 2, "op0=5", // op0=5 op1
                        Sparse(19, 0b1111, // op0=5 op1=0b00 op2
                            Nyi("DataProcessingScalarFpAdvancedSimd - op0=5 op1=0b00 op2=???"),
                            (0b0000, Mask(10, 2,     // op0=5 op1=0b00 op2=0000")),
                                Mask(15, 1,             // op0=5 op1=0b00 op2=0000 op3=xxxxxxx00"),
                                    Cryptographic3regSHA,
                                    Nyi("DataProcessingScalarFpAdvancedSimd - op0=5 op1=0b00 op2=0000 op3=xxx1xxx00")),
                                Nyi("DataProcessingScalarFpAdvancedSimd - op0=5 op1=0b00 op2=0000 op3=xxxxxxx01"),
                                Nyi("DataProcessingScalarFpAdvancedSimd - op0=5 op1=0b00 op2=0000 op3=xxxxxxx10"),
                                Nyi("DataProcessingScalarFpAdvancedSimd - op0=5 op1=0b00 op2=0000 op3=xxxxxxx11"))),
                            (0b0010, Mask(10, 2,     // op0=5 op1=0b00 op2=0100 op3
                                Mask(15, 1,             // op0=5 op1=0b00 op2=0010 op3=xxx?xxx00"),
                                    Cryptographic3regSHA,
                                    Nyi("DataProcessingScalarFpAdvancedSimd - op0=5 op1=0b00 op2=0010 op3=xxx1xxx00")),
                                Nyi("DataProcessingScalarFpAdvancedSimd - op0=5 op1=0b00 op2=0010 op3=xxxxxxx01"),
                                Nyi("DataProcessingScalarFpAdvancedSimd - op0=5 op1=0b00 op2=0010 op3=xxxxxxx10"),
                                Nyi("DataProcessingScalarFpAdvancedSimd - op0=5 op1=0b00 op2=0010 op3=xxxxxxx11"))),
                            (0b0100, Mask(10, 2,     // op0=5 op1=0b00 op2=0100 op3
                                Nyi("DataProcessingScalarFpAdvancedSimd - op0=5 op1=0b00 op2=0100 op3=xxxxxxx00"),
                                Nyi("DataProcessingScalarFpAdvancedSimd - op0=5 op1=0b00 op2=0100 op3=xxxxxxx01"),
                                Mask(17, 2,          // op0=5 op1=0b00 op2=0100 op3=??xxxxxx10"),
                                    AdvancedSIMDscalar2RegMisc,
                                    Nyi("DataProcessingScalarFpAdvancedSimd - op0=5 op1=0b00 op2=0100 op3=01xxxxxx10"),
                                    Nyi("DataProcessingScalarFpAdvancedSimd - op0=5 op1=0b00 op2=0100 op3=10xxxxxx10"),
                                    Nyi("DataProcessingScalarFpAdvancedSimd - op0=5 op1=0b00 op2=0100 op3=11xxxxxx10")),
                                Nyi("DataProcessingScalarFpAdvancedSimd - op0=5 op1=0b00 op2=0100 op3=xxxxxxx11"))),
                            (0b0101, Mask(10, 2, "  op2=5",
                                Nyi("DataProcessingScalarFpAdvancedSimd - op0=5 op1=0b00 op2=0101 op3=xxxxxxx00"),
                                Nyi("DataProcessingScalarFpAdvancedSimd - op0=5 op1=0b00 op2=0101 op3=xxxxxxx01"),
                                Mask(17, 2,          // op0=5 op1=0b00 op2=0101 op3=??xxxxxx10"),
                                    Cryptographic2regSHA,
                                    Nyi("DataProcessingScalarFpAdvancedSimd - op0=5 op1=0b00 op2=0101 op3=01xxxxx10"),
                                    Nyi("DataProcessingScalarFpAdvancedSimd - op0=5 op1=0b00 op2=0101 op3=10xxxxx10"),
                                    Nyi("DataProcessingScalarFpAdvancedSimd - op0=5 op1=0b00 op2=0101 op3=11xxxxx10")),
                                Nyi("DataProcessingScalarFpAdvancedSimd - op0=5 op1=0b00 op2=0101 op3=xxxxxxx11")))),
                        Sparse(19, 0b1111,  // op0=5 op1=01 op2
                            Nyi("DataProcessingScalarFpAdvancedSimd - op0=5 op1=0b01 op2=????"),
                            (0b0101, FloatingPointDecoders)),
                        Sparse("  op0=5 op1=0b10 ", 19, 0b1111,  // op0=5 op1=10 op2
                            Nyi("DataProcessingScalarFpAdvancedSimd - op0=5 op1=0b10"),
                            (0b0000, Mask(10, 2, // op0=5 op1=0b10 op2=0000 op3=xxxxxxx??
                                AdvancedSimdScalar_x_IdxElem,
                                Nyi("DataProcessingScalarFpAdvancedSimd - op0=5 op1=0b11 op2=0000 op3=xxxxxxx01"),
                                AdvancedSimdScalar_x_IdxElem,
                                Nyi("DataProcessingScalarFpAdvancedSimd - op0=5 op1=0b11 op2=0000 op3=xxxxxxx11")))),
                        Nyi("DataProcessingScalarFpAdvancedSimd - op0=5 op1=0b11")),

                    Mask(23, 2, // DataProcessingScalarFpAdvancedSimd - op0=6
                        Mask(19, 4,            // op0=6 op1=00 op2
                            Mask(10, 2,          // op0=6 op1=00 op2=0000 op3=xxxxxxx??
                                Mask(15, 1,         // op0=6 op1=00 op2=0000 op3=xxx?xxx00
                                    AdvancedSimdTableLookup,
                                    Nyi("DataProcessingScalarFpAdvancedSimd - op0=6 op1=00 op2=0000 op3=xxx1xxx00")),
                                Mask(15, 1,     // op0=6 op1=00 op2=0000 op3=xxx?xxx01
                                    AdvancedSimdCopy,   // op0=6 op1=00 op2=0000 op3=xxx0xxx01
                                    Nyi("DataProcessingScalarFpAdvancedSimd - op0=6 op1=00 op2=0000 op3=xxx1xxx01")),
                                Mask(15, 1,     // op0=6 op1=00 op2=0000 op3=xxx?xxx10
                                    AdvancedSimdExtract,
                                    Nyi("DataProcessingScalarFpAdvancedSimd - op0=6 op1=00 op2=0000 op3=xxx1xxx10")),
                                Nyi("DataProcessingScalarFpAdvancedSimd - op0=6 op1=00 op2=0000 op3=xxxxxxx11")),
                            Mask(10, 2,      // op0=6 op1=00 op2=0001 op3=xxxxxxx??
                                Nyi("DataProcessingScalarFpAdvancedSimd - op0=6 op1=00 op2=0001 op3=xxxxxxx00"),
                                Mask(15, 1,     // op0=6 op1=00 op2=0001 op3=xxx?xxx01
                                    AdvancedSimdCopy,
                                    Nyi("DataProcessingScalarFpAdvancedSimd - op0=6 op1=00 op2=0001 op3=xxx1xxx01")),
                                Nyi("DataProcessingScalarFpAdvancedSimd - op0=6 op1=00 op2=0001 op3=xxxxxxx10"),
                                Nyi("DataProcessingScalarFpAdvancedSimd - op0=6 op1=00 op2=0001 op3=xxxxxxx11")),
                            Mask(10, 2,      // op0=6 op1=00 op2=0010 op3=xxxxxxx??
                                Mask(15, 1,     // op0=6 op1=00 op2=0010 op3=xxx?xxx00
                                    AdvancedSimdTableLookup,
                                    Nyi("DataProcessingScalarFpAdvancedSimd - op0=6 op1=00 op2=0010 op3=xxx1xxx00")),
                                Nyi("DataProcessingScalarFpAdvancedSimd - op0=6 op1=00 op2=0010 op3=xxxxxxx00"),
                                Nyi("DataProcessingScalarFpAdvancedSimd - op0=6 op1=00 op2=0010 op3=xxxxxxx00"),
                                Nyi("DataProcessingScalarFpAdvancedSimd - op0=6 op1=00 op2=0010 op3=xxxxxxx00")),
                            Nyi("DataProcessingScalarFpAdvancedSimd - op0=6 op1=00 op2=0011"),
                            Mask(10, 2,      // op0=6 op1=00 op2=0100 op3=xxxxxxx??
                                AdvancedSimd3Different,
                                Nyi("DataProcessingScalarFpAdvancedSimd - op0=6 op1=00 op2=0100 op3=xxxxxxx01"),
                                Mask(17, 2,  // op0=6 op1=00 op2=0100 op3=??xxxxxx10
                                    AdvancedSimd2RegMisc,
                                    Nyi("DataProcessingScalarFpAdvancedSimd - op0=6 op1=00 op2=0100 op3=01xxxxxx10"),
                                    Nyi("DataProcessingScalarFpAdvancedSimd - op0=6 op1=00 op2=0100 op3=10xxxxxx10"),
                                    Nyi("DataProcessingScalarFpAdvancedSimd - op0=6 op1=00 op2=0100 op3=11xxxxxx10")),
                                AdvancedSimd3Same),
                            Mask(10, 2,      // op0=6 op1=00 op2=0101 op3=xxxxxxx??
                                Nyi("DataProcessingScalarFpAdvancedSimd - op0=6 op1=00 op2=0101 op3=000000000"),
                                AdvancedSimd3Same,
                                Nyi("DataProcessingScalarFpAdvancedSimd - op0=6 op1=00 op2=0101 op3=000000010"),
                                AdvancedSimd3Same),
                            Mask(10, 2,
                                Nyi("DataProcessingScalarFpAdvancedSimd - op0=6 op1=00 op2=0110 op3=xxxxxxx00"),
                                AdvancedSimd3Same,
                                Nyi("DataProcessingScalarFpAdvancedSimd - op0=6 op1=00 op2=0110 op3=xxxxxxx10"),
                                AdvancedSimd3Same),
                            Nyi("DataProcessingScalarFpAdvancedSimd - op0=6 op1=00 op2=0111"),
                            Nyi("DataProcessingScalarFpAdvancedSimd - op0=6 op1=00 op2=1000"),
                            Nyi("DataProcessingScalarFpAdvancedSimd - op0=6 op1=00 op2=1001"),
                            Nyi("DataProcessingScalarFpAdvancedSimd - op0=6 op1=00 op2=1010"),
                            Nyi("DataProcessingScalarFpAdvancedSimd - op0=6 op1=00 op2=1011"),
                            Nyi("DataProcessingScalarFpAdvancedSimd - op0=6 op1=00 op2=1100"),
                            Nyi("DataProcessingScalarFpAdvancedSimd - op0=6 op1=00 op2=1101"),
                            Nyi("DataProcessingScalarFpAdvancedSimd - op0=6 op1=00 op2=1110"),
                            Nyi("DataProcessingScalarFpAdvancedSimd - op0=6 op1=00 op2=1111")),
                        Nyi("DataProcessingScalarFpAdvancedSimd - op0=6 op1=01"),
                        Mask(10, 1, 
                            Nyi("DataProcessingScalarFpAdvancedSimd - op0=6 op1=10 op2=0110 op3=xxxxxxxx0"),
                            Select((19, 4), IsZero,
                                AdvancedSimdModifiedImm,
                                AdvancedSimdShiftByImm)),
                        Nyi("DataProcessingScalarFpAdvancedSimd - op0=6 op1=3")),
                    Mask(23, 2, // op0=7 op1
                        Mask(19, 4,    // op0=7 op1=00
                            Nyi("DataProcessingScalarFpAdvancedSimd - op0=7 op1=00 op2=0000"),
                            Nyi("DataProcessingScalarFpAdvancedSimd - op0=7 op1=00 op2=0001"),
                            Nyi("DataProcessingScalarFpAdvancedSimd - op0=7 op1=00 op2=0010"),
                            Nyi("DataProcessingScalarFpAdvancedSimd - op0=7 op1=00 op2=0011"),
                            Mask(10, 2,  // op0=7 op1=00 op2=0100 op3=xxxxxxx??
                                Nyi("DataProcessingScalarFpAdvancedSimd - op0=7 op1=00 op2=0100 op3=xxxxxxx00"),
                                Nyi("DataProcessingScalarFpAdvancedSimd - op0=7 op1=00 op2=0100 op3=xxxxxxx01"),
                                Mask(17, 2,  // op0=7 op1=00 op2=0100 op3=??xxxxx10
                                    AdvancedSIMDscalar2RegMisc,
                                    Nyi("DataProcessingScalarFpAdvancedSimd - op0=7 op1=00 op2=0100 op3=01xxxxx10"),
                                    Nyi("DataProcessingScalarFpAdvancedSimd - op0=7 op1=00 op2=0100 op3=10xxxxx10"),
                                    Nyi("DataProcessingScalarFpAdvancedSimd - op0=7 op1=00 op2=0100 op3=11xxxxx10")),
                                Nyi("DataProcessingScalarFpAdvancedSimd - op0=7 op1=00 op2=0100 op3=xxxxxxx11")),
                            Nyi("DataProcessingScalarFpAdvancedSimd - op0=7 op1=00 op2=0101"),
                            Nyi("DataProcessingScalarFpAdvancedSimd - op0=7 op1=00 op2=0110"),
                            Nyi("DataProcessingScalarFpAdvancedSimd - op0=7 op1=00 op2=0111"),
                            Nyi("DataProcessingScalarFpAdvancedSimd - op0=7 op1=00 op2=1000"),
                            Nyi("DataProcessingScalarFpAdvancedSimd - op0=7 op1=00 op2=1001"),
                            Nyi("DataProcessingScalarFpAdvancedSimd - op0=7 op1=00 op2=1010"),
                            Nyi("DataProcessingScalarFpAdvancedSimd - op0=7 op1=00 op2=1111"),
                            Nyi("DataProcessingScalarFpAdvancedSimd - op0=7 op1=00 op2=1100"),
                            Nyi("DataProcessingScalarFpAdvancedSimd - op0=7 op1=00 op2=1101"),
                            Nyi("DataProcessingScalarFpAdvancedSimd - op0=7 op1=00 op2=1110"),
                            Nyi("DataProcessingScalarFpAdvancedSimd - op0=7 op1=00 op2=1111")),
                        Sparse(19, 0b1111,
                            Nyi("DataProcessingScalarFpAdvancedSimd - op0=7 op1=01"),
                            (0b0100, Mask(10, 2,
                                Nyi("DataProcessingScalarFpAdvancedSimd - op0=7 op1=01 op2=0100 op3=xxxxxxx00"),
                                Nyi("DataProcessingScalarFpAdvancedSimd - op0=7 op1=01 op2=0100 op3=xxxxxxx01"),
                                Mask(17, 2,
                                    Nyi("DataProcessingScalarFpAdvancedSimd - op0=7 op1=01 op2=0100 op3=00xxxxx10"),
                                    Nyi("DataProcessingScalarFpAdvancedSimd - op0=7 op1=01 op2=0100 op3=01xxxxx10"),
                                    invalid,
                                    invalid),
                                Nyi("DataProcessingScalarFpAdvancedSimd - op0=7 op1=01 op2=0100 op3=xxxxxxx11")))),
                        Sparse(19, 0b1111,
                            Nyi("DataProcessingScalarFpAdvancedSimd - op0=7 op1=10")),
                        Sparse(19, 0b1111,
                            Nyi("DataProcessingScalarFpAdvancedSimd - op0=7 op1=11"),
                            (0b1010, Mask(10, 1,
                                AdvancedSimdScalar_x_IdxElem,
                                invalid)))),

                    Nyi("DataProcessingScalarFpAdvancedSimd - op0=8"),
                    Mask(23, 2, // op0=9 op1
                        Mask(19, 4,    // op0=9 op1=00 op2
                            Nyi("DataProcessingScalarFpAdvancedSimd - op0=9 op1=00 op2=0000"),
                            Nyi("DataProcessingScalarFpAdvancedSimd - op0=9 op1=00 op2=0001"),
                            Nyi("DataProcessingScalarFpAdvancedSimd - op0=9 op1=00 op2=0010"),
                            Nyi("DataProcessingScalarFpAdvancedSimd - op0=9 op1=00 op2=0011"),
                            Nyi("DataProcessingScalarFpAdvancedSimd - op0=9 op1=00 op2=0100"),
                            Nyi("DataProcessingScalarFpAdvancedSimd - op0=9 op1=00 op2=0101"),
                            Nyi("DataProcessingScalarFpAdvancedSimd - op0=9 op1=00 op2=0110"),
                            Nyi("DataProcessingScalarFpAdvancedSimd - op0=9 op1=00 op2=0111"),
                            Nyi("DataProcessingScalarFpAdvancedSimd - op0=9 op1=00 op2=1000"),
                            Nyi("DataProcessingScalarFpAdvancedSimd - op0=9 op1=00 op2=1001"),
                            Nyi("DataProcessingScalarFpAdvancedSimd - op0=9 op1=00 op2=1010"),
                            Nyi("DataProcessingScalarFpAdvancedSimd - op0=9 op1=00 op2=1011"),
                            Mask(10, 2, // op0=9 op1=00 op2=1100 op3
                                FloatingPointDecoders,
                                Nyi("DataProcessingScalarFpAdvancedSimd - op0=9 op1=00 op2=1100 op3=xxxxxxx01"),
                                Nyi("DataProcessingScalarFpAdvancedSimd - op0=9 op1=00 op2=1100 op3=xxxxxxx10"),
                                Nyi("DataProcessingScalarFpAdvancedSimd - op0=9 op1=00 op2=1100 op3=xxxxxxx11")),
                            Nyi("DataProcessingScalarFpAdvancedSimd - op0=9 op1=00 op2=1101"),
                            Nyi("DataProcessingScalarFpAdvancedSimd - op0=9 op1=00 op2=1110"),
                            Nyi("DataProcessingScalarFpAdvancedSimd - op0=9 op1=00 op2=1111")),
                        Mask(19, 4,        // op0=9 op1=01 op2
                            Nyi("DataProcessingScalarFpAdvancedSimd - op0=9 op1=01 op2=0000"),
                            Nyi("DataProcessingScalarFpAdvancedSimd - op0=9 op1=01 op2=0001"),
                            Nyi("DataProcessingScalarFpAdvancedSimd - op0=9 op1=01 op2=0010"),
                            Nyi("DataProcessingScalarFpAdvancedSimd - op0=9 op1=01 op2=0011"),
                            Nyi("DataProcessingScalarFpAdvancedSimd - op0=9 op1=01 op2=0100"),
                            FloatingPointDecoders,
                            Nyi("DataProcessingScalarFpAdvancedSimd - op0=9 op1=01 op2=0110"),
                            Nyi("DataProcessingScalarFpAdvancedSimd - op0=9 op1=01 op2=0111"),
                            Nyi("DataProcessingScalarFpAdvancedSimd - op0=9 op1=01 op2=1000"),
                            Nyi("DataProcessingScalarFpAdvancedSimd - op0=9 op1=01 op2=1001"),
                            Nyi("DataProcessingScalarFpAdvancedSimd - op0=9 op1=01 op2=1010"),
                            Nyi("DataProcessingScalarFpAdvancedSimd - op0=9 op1=01 op2=1011"),
                            Nyi("DataProcessingScalarFpAdvancedSimd - op0=9 op1=01 op2=1100"),
                            Nyi("DataProcessingScalarFpAdvancedSimd - op0=9 op1=01 op2=1101"),
                            Nyi("DataProcessingScalarFpAdvancedSimd - op0=9 op1=01 op2=1110"),
                            Nyi("DataProcessingScalarFpAdvancedSimd - op0=9 op1=01 op2=1111")),
                        FloatingPointDataProcessing3src,    // op0=9 op1=10
                        FloatingPointDataProcessing3src),   // op0=9 op1=11
                    Nyi("DataProcessingScalarFpAdvancedSimd - op0=A"),
                    Nyi("DataProcessingScalarFpAdvancedSimd - op0=B"),

                    Mask(23, 2,              // op0=C op1
                        Nyi("DataProcessingScalarFpAdvancedSimd - op0=C op1=00"),
                        Nyi("DataProcessingScalarFpAdvancedSimd - op0=C op1=01"),
                        invalid,
                        invalid),
                    invalid,
                    invalid,
                    invalid);
            }

            rootDecoder = Mask(25, 4,
                invalid,
                invalid,
                invalid,
                invalid,

                LoadsAndStores,
                DataProcessingReg,
                LoadsAndStores,
                DataProcessingScalarFpAdvancedSimd,
                
                DataProcessingImm,
                DataProcessingImm,
                BranchesExceptionsSystem,
                BranchesExceptionsSystem,
                
                LoadsAndStores,
                DataProcessingReg,
                LoadsAndStores,
                DataProcessingScalarFpAdvancedSimd);
        }
    }
}<|MERGE_RESOLUTION|>--- conflicted
+++ resolved
@@ -2224,13 +2224,8 @@
 
 
             var PcRelativeAddressing = Mask(31, 1,
-<<<<<<< HEAD
-                Instr(Opcode.adr, X_0, PcRel(5,19,29,2)),
-                Instr(Opcode.adrp, X_0, Ip(5,19,29,2,i32,12)));
-=======
                 Instr(Mnemonic.adr, X_0, PcRel(5,19,29,2)),
-                Instr(Mnemonic.adrp, X_0, I(5,19,29,2,i32,12)));
->>>>>>> 7a112bda
+                Instr(Mnemonic.adrp, X_0, Ip(5,19,29,2,i32,12)));
 
             Decoder Bitfield;
             {
