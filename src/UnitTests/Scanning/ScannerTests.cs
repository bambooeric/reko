--- conflicted
+++ resolved
@@ -377,13 +377,9 @@
 define fn0C00_0000
 fn0C00_0000_entry:
 	sp = fp
+	Top = 0
 	// succ:  l0C00_0000
 l0C00_0000:
-<<<<<<< HEAD
-	sp = fp
-	Top = 0
-=======
->>>>>>> 6409f92e
 	ax = 0x0000
 	// succ:  l0C00_0003
 l0C00_0003:
