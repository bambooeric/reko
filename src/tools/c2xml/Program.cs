--- conflicted
+++ resolved
@@ -26,7 +26,6 @@
 using System.Collections.Generic;
 using System.ComponentModel.Design;
 using System.IO;
-using System.Linq;
 using System.Text;
 using System.Xml;
 
@@ -56,13 +55,10 @@
 
         public int Execute(string [] args)
         {
-            TextReader input = Console.In;
+            TextReader input;
             Stream output = Console.OpenStandardOutput();
             var sc = new ServiceContainer();
-<<<<<<< HEAD
             sc.AddService(typeof(IPluginLoaderService), new PluginLoaderService());
-=======
->>>>>>> b9fd9104
             var rekoCfg = RekoConfigurationService.Load(sc);
             sc.AddService<IConfigurationService>(rekoCfg);
 
@@ -76,28 +72,6 @@
                 return 1;
             }
 
-<<<<<<< HEAD
-
-
-
-
-
-            //System.Diagnostics.Debugger.Launch();
-            //do
-            //{
-            //    System.Threading.Thread.Sleep(200);
-            //} while (!System.Diagnostics.Debugger.IsAttached);
-
-
-
-
-
-
-
-
-
-=======
->>>>>>> b9fd9104
             var arch = rekoCfg.GetArchitecture(options["-a"].ToString());
             if (arch == null)
             {
@@ -106,6 +80,7 @@
                     options["-a"]);
                 return -1;
             }
+            
             var envElem = rekoCfg.GetEnvironment(options["-e"].ToString());
             if (envElem == null)
             {
@@ -114,8 +89,8 @@
                    options["-e"]);
                 return -1;
             }
-
             var platform = envElem.Load(sc, arch);
+            
             try
             {
                 input = new StreamReader(options["<inputfile>"].ToString());
