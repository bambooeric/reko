=== CPM-80\CB80.dcproject
=== Elf\ARM\angr-685\RTOSDemo.axf
*** Elf\ARM\angr-685\RTOSDemo.axf
// Reko: a decoder for A32 instruction F8DF0000 at address 000012EE has not been implemented. (Unconditional op1=0b100xxxxx)
[Test]
public void ArmDasm_F8DF0000()
{
    Disassemble32(0xF8DF0000);
    Expect_Code("@@@");
}

// Reko: a decoder for A32 instruction F7FFBF00 at address 000019CE has not been implemented. (op1=111xxxx)
[Test]
public void ArmDasm_F7FFBF00()
{
    Disassemble32(0xF7FFBF00);
    Expect_Code("@@@");
}

// Reko: a decoder for A32 instruction F8D04000 at address 0000910A has not been implemented. (Unconditional op1=0b100xxxxx)
[Test]
public void ArmDasm_F8D04000()
{
    Disassemble32(0xF8D04000);
    Expect_Code("@@@");
}

// Reko: a decoder for A32 instruction F8D0BF00 at address 0000915A has not been implemented. (Unconditional op1=0b100xxxxx)
[Test]
public void ArmDasm_F8D0BF00()
{
    Disassemble32(0xF8D0BF00);
    Expect_Code("@@@");
}

// Reko: a decoder for A32 instruction F8C0BF00 at address 0000930A has not been implemented. (Unconditional op1=0b100xxxxx)
[Test]
public void ArmDasm_F8C0BF00()
{
    Disassemble32(0xF8C0BF00);
    Expect_Code("@@@");
}

// Reko: a decoder for A32 instruction F840BF00 at address 00009452 has not been implemented. (Unconditional op1=0b100xxxxx)
[Test]
public void ArmDasm_F840BF00()
{
    Disassemble32(0xF840BF00);
    Expect_Code("@@@");
}

0000951A: error: An error occurred while processing the statement Mem21[r3_14 + 0x00000000:word32] = Mem19[r3_14 - r4_11 + 0x00000000:word32].
    Not handling (ptr32 (struct (0 T_7519 t0000))) and (ptr32 (struct (0 (arr T_9649) a0000))) yet.
       at Reko.Typing.ExpressionTypeDescender.PushMinuendDataType(DataType dtDiff, DataType dtSub) in D:\dev\uxmal\reko\master\src\Decompiler\Typing\ExpressionTypeDescender.cs:line 377
   at Reko.Typing.ExpressionTypeDescender.VisitBinaryExpression(BinaryExpression binExp, TypeVariable tv) in D:\dev\uxmal\reko\master\src\Decompiler\Typing\ExpressionTypeDescender.cs:line 227
   at Reko.Core.Expressions.BinaryExpression.Accept[T,C](ExpressionVisitor`2 v, C context) in D:\dev\uxmal\reko\master\src\Core\Expressions\BinaryExpression.cs:line 54
   at Reko.Typing.ExpressionTypeDescender.VisitMemoryAccess(Expression basePointer, TypeVariable tvAccess, Expression effectiveAddress, Expression globals) in D:\dev\uxmal\reko\master\src\Decompiler\Typing\ExpressionTypeDescender.cs:line 564
   at Reko.Typing.ExpressionTypeDescender.VisitMemoryAccess(MemoryAccess access, TypeVariable tv) in D:\dev\uxmal\reko\master\src\Decompiler\Typing\ExpressionTypeDescender.cs:line 497
   at Reko.Core.Expressions.MemoryAccess.Accept[T,C](ExpressionVisitor`2 v, C context) in D:\dev\uxmal\reko\master\src\Core\Expressions\MemoryAccess.cs:line 71
   at Reko.Typing.TypeCollector.VisitStore(Store store) in D:\dev\uxmal\reko\master\src\Decompiler\Typing\TypeCollector.cs:line 241
   at Reko.Core.Code.Store.Accept(InstructionVisitor v) in D:\dev\uxmal\reko\master\src\Core\Code\Assignment.cs:line 87
   at Reko.Typing.TypeCollector.CollectTypes() in D:\dev\uxmal\reko\master\src\Decompiler\Typing\TypeCollector.cs:line 85
00000004: error: Failed to write global variable g_t0004.
    Index was outside the bounds of the array.
       at Reko.Core.MemoryArea.ReadLe(Byte[] abImage, Int64 imageOffset, PrimitiveType type) in D:\dev\uxmal\reko\master\src\Core\MemoryArea.cs:line 221
   at Reko.Core.MemoryArea.ReadLe(Int64 imageOffset, PrimitiveType type) in D:\dev\uxmal\reko\master\src\Core\MemoryArea.cs:line 158
   at Reko.Core.ImageReader.ReadLe(PrimitiveType type) in D:\dev\uxmal\reko\master\src\Core\ImageReader.cs:line 187
   at Reko.Core.LeImageReader.Read(PrimitiveType dataType) in D:\dev\uxmal\reko\master\src\Core\EndianImageReader.cs:line 200
   at Reko.Core.Output.GlobalDataWriter.VisitPrimitive(PrimitiveType pt) in D:\dev\uxmal\reko\master\src\Core\Output\GlobalDataWriter.cs:line 211
   at Reko.Core.Types.PrimitiveType.Accept[T](IDataTypeVisitor`1 v) in D:\dev\uxmal\reko\master\src\Core\Types\PrimitiveType.cs:line 96
   at Reko.Core.Output.GlobalDataWriter.VisitUnion(UnionType ut) in D:\dev\uxmal\reko\master\src\Core\Output\GlobalDataWriter.cs:line 355
   at Reko.Core.Types.UnionType.Accept[T](IDataTypeVisitor`1 v) in D:\dev\uxmal\reko\master\src\Core\Types\UnionType.cs:line 81
   at Reko.Core.Output.GlobalDataWriter.VisitEquivalenceClass(EquivalenceClass eq) in D:\dev\uxmal\reko\master\src\Core\Output\GlobalDataWriter.cs:line 184
   at Reko.Core.Types.EquivalenceClass.Accept[T](IDataTypeVisitor`1 v) in D:\dev\uxmal\reko\master\src\Core\Types\EquivalenceClass.cs:line 54
   at Reko.Core.Output.GlobalDataWriter.VisitStructure(StructureType str) in D:\dev\uxmal\reko\master\src\Core\Output\GlobalDataWriter.cs:line 318
   at Reko.Core.Types.StructureType.Accept[T](IDataTypeVisitor`1 v) in D:\dev\uxmal\reko\master\src\Core\Types\StructureType.cs:line 59
   at Reko.Core.Output.GlobalDataWriter.WriteGlobalVariable(StructureField field) in D:\dev\uxmal\reko\master\src\Core\Output\GlobalDataWriter.cs:line 85
0000A284: warning: Expected sizes of arrays to have been determined by now
20000000: warning: Expected sizes of arrays to have been determined by now
0000A2A4: warning: Expected sizes of arrays to have been determined by now
0000A554: warning: Expected sizes of arrays to have been determined by now
00000004: error: Failed to write global variable g_t0004.
    Index was outside the bounds of the array.
       at Reko.Core.MemoryArea.ReadLe(Byte[] abImage, Int64 imageOffset, PrimitiveType type) in D:\dev\uxmal\reko\master\src\Core\MemoryArea.cs:line 221
   at Reko.Core.MemoryArea.ReadLe(Int64 imageOffset, PrimitiveType type) in D:\dev\uxmal\reko\master\src\Core\MemoryArea.cs:line 158
   at Reko.Core.ImageReader.ReadLe(PrimitiveType type) in D:\dev\uxmal\reko\master\src\Core\ImageReader.cs:line 187
   at Reko.Core.LeImageReader.Read(PrimitiveType dataType) in D:\dev\uxmal\reko\master\src\Core\EndianImageReader.cs:line 200
   at Reko.Core.Output.GlobalDataWriter.VisitPrimitive(PrimitiveType pt) in D:\dev\uxmal\reko\master\src\Core\Output\GlobalDataWriter.cs:line 211
   at Reko.Core.Types.PrimitiveType.Accept[T](IDataTypeVisitor`1 v) in D:\dev\uxmal\reko\master\src\Core\Types\PrimitiveType.cs:line 96
   at Reko.Core.Output.GlobalDataWriter.VisitUnion(UnionType ut) in D:\dev\uxmal\reko\master\src\Core\Output\GlobalDataWriter.cs:line 355
   at Reko.Core.Types.UnionType.Accept[T](IDataTypeVisitor`1 v) in D:\dev\uxmal\reko\master\src\Core\Types\UnionType.cs:line 81
   at Reko.Core.Output.GlobalDataWriter.VisitEquivalenceClass(EquivalenceClass eq) in D:\dev\uxmal\reko\master\src\Core\Output\GlobalDataWriter.cs:line 184
   at Reko.Core.Types.EquivalenceClass.Accept[T](IDataTypeVisitor`1 v) in D:\dev\uxmal\reko\master\src\Core\Types\EquivalenceClass.cs:line 54
   at Reko.Core.Output.GlobalDataWriter.VisitStructure(StructureType str) in D:\dev\uxmal\reko\master\src\Core\Output\GlobalDataWriter.cs:line 318
   at Reko.Core.Types.StructureType.Accept[T](IDataTypeVisitor`1 v) in D:\dev\uxmal\reko\master\src\Core\Types\StructureType.cs:line 59
   at Reko.Core.Output.GlobalDataWriter.WriteGlobalVariable(StructureField field) in D:\dev\uxmal\reko\master\src\Core\Output\GlobalDataWriter.cs:line 85
0000A284: warning: Expected sizes of arrays to have been determined by now
0000A2A4: warning: Expected sizes of arrays to have been determined by now
0000A554: warning: Expected sizes of arrays to have been determined by now
20000000: warning: Expected sizes of arrays to have been determined by now
=== Elf\ARM\switch\switch
=== Elf\MIPS\redir\redir
*** Elf\MIPS\redir\redir
004006B8: warning: Unable to resolve imported reference __deregister_frame_info.
00400740: warning: Unable to resolve imported reference __register_frame_info.
00401DE8: warning: Unable to resolve imported reference inet_ntoa.
004009BC: warning: Unable to resolve imported reference fork.
00400BB8: warning: Unable to resolve imported reference __xpg_basename.
00400E78: warning: Unable to resolve imported reference inet_addr.
0040137C: warning: Unable to resolve imported reference select.
0040207C: warning: Unable to resolve imported reference getsockopt.
004020A0: warning: Unable to resolve imported reference inet_ntoa.
004020C4: warning: Unable to resolve imported reference inet_ntoa.
00402EB0: warning: Unable to resolve imported reference recv.
00402F84: warning: Unable to resolve imported reference send.
00403264: warning: Unable to resolve imported reference send.
00404B70: warning: Unable to resolve imported reference strsep.
00404C04: warning: Unable to resolve imported reference strsep.
00404C98: warning: Unable to resolve imported reference strsep.
00405810: warning: Unable to resolve imported reference strspn.
00405874: warning: Unable to resolve imported reference strcspn.
00405940: warning: Unable to resolve imported reference strspn.
00405984: warning: Unable to resolve imported reference strcspn.
00405FE0: warning: Unable to resolve imported reference toupper.
004064B0: warning: Unable to resolve imported reference toupper.
00406458: warning: Unable to resolve imported reference tolower.
00406680: warning: Unable to resolve imported reference vsnprintf.
0040692C: warning: Unable to resolve imported reference rename.
004069E0: warning: Unable to resolve imported reference gmtime.
00406D0C: warning: Unable to resolve imported reference inet_addr.
00406F18: warning: Unable to resolve imported reference listen.
main: error: An error occurred while renaming variables.
    Value cannot be null.
Parameter name: key
       at System.ThrowHelper.ThrowArgumentNullException(ExceptionArgument argument)
   at System.Collections.Generic.Dictionary`2.FindEntry(TKey key)
   at System.Collections.Generic.Dictionary`2.TryGetValue(TKey key, TValue& value)
   at Reko.Core.Lib.DominatorGraph`1.ImmediateDominator(T node) in D:\dev\uxmal\reko\master\src\Core\Lib\DominatorGraph.cs:line 128
   at Reko.Core.Lib.DominatorGraph`1.CommonDominator(IEnumerable`1 blocks) in D:\dev\uxmal\reko\master\src\Core\Lib\DominatorGraph.cs:line 100
   at Reko.Analysis.DeclarationInserter.InsertDeclaration(Web web) in D:\dev\uxmal\reko\master\src\Decompiler\Analysis\DeclarationInserter.cs:line 60
   at Reko.Analysis.WebBuilder.InsertDeclarations() in D:\dev\uxmal\reko\master\src\Decompiler\Analysis\WebBuilder.cs:line 89
   at Reko.Analysis.WebBuilder.Transform() in D:\dev\uxmal\reko\master\src\Decompiler\Analysis\WebBuilder.cs:line 107
100007E0: warning: Expected sizes of arrays to have been determined by now
10000028: warning: Expected sizes of arrays to have been determined by now
10000028: warning: Expected sizes of arrays to have been determined by now
100007E0: warning: Expected sizes of arrays to have been determined by now
=== Elf\MIPS\swlswr\test
=== Elf\Msp430\a.out
*** Elf\Msp430\a.out
PRINT: error: An error occurred while renaming variables.
    Value cannot be null.
Parameter name: key
       at System.ThrowHelper.ThrowArgumentNullException(ExceptionArgument argument)
   at System.Collections.Generic.Dictionary`2.FindEntry(TKey key)
   at System.Collections.Generic.Dictionary`2.TryGetValue(TKey key, TValue& value)
   at Reko.Core.Lib.DominatorGraph`1.ImmediateDominator(T node) in D:\dev\uxmal\reko\master\src\Core\Lib\DominatorGraph.cs:line 128
   at Reko.Core.Lib.DominatorGraph`1.CommonDominator(IEnumerable`1 blocks) in D:\dev\uxmal\reko\master\src\Core\Lib\DominatorGraph.cs:line 100
   at Reko.Analysis.DeclarationInserter.InsertDeclaration(Web web) in D:\dev\uxmal\reko\master\src\Decompiler\Analysis\DeclarationInserter.cs:line 60
   at Reko.Analysis.WebBuilder.InsertDeclarations() in D:\dev\uxmal\reko\master\src\Decompiler\Analysis\WebBuilder.cs:line 89
   at Reko.Analysis.WebBuilder.Transform() in D:\dev\uxmal\reko\master\src\Decompiler\Analysis\WebBuilder.cs:line 107
__write_pad: error: An error occurred while renaming variables.
    Value cannot be null.
Parameter name: key
       at System.ThrowHelper.ThrowArgumentNullException(ExceptionArgument argument)
   at System.Collections.Generic.Dictionary`2.FindEntry(TKey key)
   at System.Collections.Generic.Dictionary`2.TryGetValue(TKey key, TValue& value)
   at Reko.Core.Lib.DominatorGraph`1.ImmediateDominator(T node) in D:\dev\uxmal\reko\master\src\Core\Lib\DominatorGraph.cs:line 128
   at Reko.Core.Lib.DominatorGraph`1.CommonDominator(IEnumerable`1 blocks) in D:\dev\uxmal\reko\master\src\Core\Lib\DominatorGraph.cs:line 100
   at Reko.Analysis.DeclarationInserter.InsertDeclaration(Web web) in D:\dev\uxmal\reko\master\src\Decompiler\Analysis\DeclarationInserter.cs:line 60
   at Reko.Analysis.WebBuilder.InsertDeclarations() in D:\dev\uxmal\reko\master\src\Decompiler\Analysis\WebBuilder.cs:line 89
   at Reko.Analysis.WebBuilder.Transform() in D:\dev\uxmal\reko\master\src\Decompiler\Analysis\WebBuilder.cs:line 107
00005208: error: An error occurred while processing the statement return r15 - 0x001C.
    Pulling difference (ptr20 (struct (0 T_3120 t0000))) and (union (ui20 u1) (word16 u0))
       at Reko.Core.Expressions.ExpressionTypeAscenderBase.PullDiffDataType(DataType dtLeft, DataType dtRight) in D:\dev\uxmal\reko\master\src\Core\Expressions\ExpressionTypeAscenderBase.cs:line 272
   at Reko.Core.Expressions.ExpressionTypeAscenderBase.VisitBinaryExpression(BinaryExpression binExp) in D:\dev\uxmal\reko\master\src\Core\Expressions\ExpressionTypeAscenderBase.cs:line 109
   at Reko.Core.Expressions.BinaryExpression.Accept[T](ExpressionVisitor`1 v) in D:\dev\uxmal\reko\master\src\Core\Expressions\BinaryExpression.cs:line 59
   at Reko.Typing.TypeCollector.VisitReturnInstruction(ReturnInstruction ret) in D:\dev\uxmal\reko\master\src\Decompiler\Typing\TypeCollector.cs:line 224
   at Reko.Core.Code.ReturnInstruction.Accept(InstructionVisitor v) in D:\dev\uxmal\reko\master\src\Core\Code\Instruction.cs:line 135
   at Reko.Typing.TypeCollector.CollectTypes() in D:\dev\uxmal\reko\master\src\Decompiler\Typing\TypeCollector.cs:line 85
: warning: Recursion too deep in PtrPrimitiveReplacer
: warning: Recursion too deep in PtrPrimitiveReplacer
: warning: Recursion too deep in PtrPrimitiveReplacer
: warning: Recursion too deep in PtrPrimitiveReplacer
: warning: Recursion too deep in PtrPrimitiveReplacer
: warning: Recursion too deep in PtrPrimitiveReplacer
: warning: Recursion too deep in PtrPrimitiveReplacer
: warning: Recursion too deep in PtrPrimitiveReplacer
: warning: Recursion too deep in PtrPrimitiveReplacer
: warning: Recursion too deep in PtrPrimitiveReplacer
: warning: Recursion too deep in PtrPrimitiveReplacer
: warning: Recursion too deep in PtrPrimitiveReplacer
: warning: Recursion too deep in PtrPrimitiveReplacer
: warning: Recursion too deep in PtrPrimitiveReplacer
: warning: Recursion too deep in PtrPrimitiveReplacer
: warning: Recursion too deep in PtrPrimitiveReplacer
: warning: Recursion too deep in PtrPrimitiveReplacer
: warning: Recursion too deep in PtrPrimitiveReplacer
: warning: Recursion too deep in PtrPrimitiveReplacer
: warning: Recursion too deep in PtrPrimitiveReplacer
: warning: Recursion too deep in PtrPrimitiveReplacer
: warning: Recursion too deep in PtrPrimitiveReplacer
: warning: Recursion too deep in PtrPrimitiveReplacer
: warning: Recursion too deep in PtrPrimitiveReplacer
: warning: Recursion too deep in PtrPrimitiveReplacer
: warning: Recursion too deep in PtrPrimitiveReplacer
: warning: Recursion too deep in PtrPrimitiveReplacer
: warning: Recursion too deep in PtrPrimitiveReplacer
: warning: Recursion too deep in PtrPrimitiveReplacer
: warning: Recursion too deep in PtrPrimitiveReplacer
: warning: Recursion too deep in PtrPrimitiveReplacer
: warning: Recursion too deep in PtrPrimitiveReplacer
: warning: Recursion too deep in PtrPrimitiveReplacer
: warning: Recursion too deep in PtrPrimitiveReplacer
: warning: Recursion too deep in PtrPrimitiveReplacer
: warning: Recursion too deep in PtrPrimitiveReplacer
: warning: Recursion too deep in PtrPrimitiveReplacer
: warning: Recursion too deep in PtrPrimitiveReplacer
: warning: Recursion too deep in PtrPrimitiveReplacer
: warning: Recursion too deep in PtrPrimitiveReplacer
: warning: Recursion too deep in PtrPrimitiveReplacer
: warning: Recursion too deep in PtrPrimitiveReplacer
: warning: Recursion too deep in PtrPrimitiveReplacer
: warning: Recursion too deep in PtrPrimitiveReplacer
: warning: Recursion too deep in PtrPrimitiveReplacer
: warning: Recursion too deep in PtrPrimitiveReplacer
: warning: Recursion too deep in PtrPrimitiveReplacer
: warning: Recursion too deep in PtrPrimitiveReplacer
: warning: Recursion too deep in PtrPrimitiveReplacer
: warning: Recursion too deep in PtrPrimitiveReplacer
: warning: Recursion too deep in PtrPrimitiveReplacer
: warning: Recursion too deep in PtrPrimitiveReplacer
: warning: Recursion too deep in PtrPrimitiveReplacer
: warning: Recursion too deep in PtrPrimitiveReplacer
: warning: Recursion too deep in PtrPrimitiveReplacer
: warning: Recursion too deep in PtrPrimitiveReplacer
: warning: Recursion too deep in PtrPrimitiveReplacer
: warning: Recursion too deep in PtrPrimitiveReplacer
: warning: Recursion too deep in PtrPrimitiveReplacer
: warning: Recursion too deep in PtrPrimitiveReplacer
: warning: Recursion too deep in PtrPrimitiveReplacer
: warning: Recursion too deep in PtrPrimitiveReplacer
: warning: Recursion too deep in PtrPrimitiveReplacer
: warning: Recursion too deep in PtrPrimitiveReplacer
: warning: Recursion too deep in PtrPrimitiveReplacer
: warning: Recursion too deep in PtrPrimitiveReplacer
: warning: Recursion too deep in PtrPrimitiveReplacer
: warning: Recursion too deep in PtrPrimitiveReplacer
: warning: Recursion too deep in PtrPrimitiveReplacer
: warning: Recursion too deep in PtrPrimitiveReplacer
: warning: Recursion too deep in PtrPrimitiveReplacer
: warning: Recursion too deep in PtrPrimitiveReplacer
: warning: Recursion too deep in PtrPrimitiveReplacer
: warning: Recursion too deep in PtrPrimitiveReplacer
: warning: Recursion too deep in PtrPrimitiveReplacer
: warning: Recursion too deep in PtrPrimitiveReplacer
: warning: Recursion too deep in PtrPrimitiveReplacer
: warning: Recursion too deep in PtrPrimitiveReplacer
: warning: Recursion too deep in PtrPrimitiveReplacer
: warning: Recursion too deep in PtrPrimitiveReplacer
: warning: Recursion too deep in PtrPrimitiveReplacer
: warning: Recursion too deep in PtrPrimitiveReplacer
: warning: Recursion too deep in PtrPrimitiveReplacer
: warning: Recursion too deep in PtrPrimitiveReplacer
: warning: Recursion too deep in PtrPrimitiveReplacer
: warning: Recursion too deep in PtrPrimitiveReplacer
: warning: Recursion too deep in PtrPrimitiveReplacer
: warning: Recursion too deep in PtrPrimitiveReplacer
: warning: Recursion too deep in PtrPrimitiveReplacer
: warning: Recursion too deep in PtrPrimitiveReplacer
: warning: Recursion too deep in PtrPrimitiveReplacer
: warning: Recursion too deep in PtrPrimitiveReplacer
: warning: Recursion too deep in PtrPrimitiveReplacer
: warning: Recursion too deep in PtrPrimitiveReplacer
: warning: Recursion too deep in PtrPrimitiveReplacer
: warning: Recursion too deep in PtrPrimitiveReplacer
: warning: Recursion too deep in PtrPrimitiveReplacer
: warning: Recursion too deep in PtrPrimitiveReplacer
: warning: Recursion too deep in PtrPrimitiveReplacer
: warning: Recursion too deep in PtrPrimitiveReplacer
: warning: Recursion too deep in PtrPrimitiveReplacer
: warning: Recursion too deep in PtrPrimitiveReplacer
: warning: Recursion too deep in PtrPrimitiveReplacer
: warning: Recursion too deep in PtrPrimitiveReplacer
: warning: Recursion too deep in PtrPrimitiveReplacer
: warning: Recursion too deep in PtrPrimitiveReplacer
: warning: Recursion too deep in PtrPrimitiveReplacer
: warning: Recursion too deep in PtrPrimitiveReplacer
: warning: Recursion too deep in PtrPrimitiveReplacer
: warning: Recursion too deep in PtrPrimitiveReplacer
: warning: Recursion too deep in PtrPrimitiveReplacer
: warning: Recursion too deep in PtrPrimitiveReplacer
: warning: Recursion too deep in PtrPrimitiveReplacer
: warning: Recursion too deep in PtrPrimitiveReplacer
: warning: Recursion too deep in PtrPrimitiveReplacer
: warning: Recursion too deep in PtrPrimitiveReplacer
: warning: Recursion too deep in PtrPrimitiveReplacer
: warning: Recursion too deep in PtrPrimitiveReplacer
: warning: Recursion too deep in PtrPrimitiveReplacer
: warning: Recursion too deep in PtrPrimitiveReplacer
: warning: Recursion too deep in PtrPrimitiveReplacer
: warning: Recursion too deep in PtrPrimitiveReplacer
: warning: Recursion too deep in PtrPrimitiveReplacer
: warning: Recursion too deep in PtrPrimitiveReplacer
: warning: Recursion too deep in PtrPrimitiveReplacer
: warning: Recursion too deep in PtrPrimitiveReplacer
: warning: Recursion too deep in PtrPrimitiveReplacer
: warning: Recursion too deep in PtrPrimitiveReplacer
: warning: Recursion too deep in PtrPrimitiveReplacer
: warning: Recursion too deep in PtrPrimitiveReplacer
: warning: Recursion too deep in PtrPrimitiveReplacer
: warning: Recursion too deep in PtrPrimitiveReplacer
: warning: Recursion too deep in PtrPrimitiveReplacer
: warning: Recursion too deep in PtrPrimitiveReplacer
: warning: Recursion too deep in PtrPrimitiveReplacer
: warning: Recursion too deep in PtrPrimitiveReplacer
: warning: Recursion too deep in PtrPrimitiveReplacer
: warning: Recursion too deep in PtrPrimitiveReplacer
: warning: Recursion too deep in PtrPrimitiveReplacer
: warning: Recursion too deep in PtrPrimitiveReplacer
: warning: Recursion too deep in PtrPrimitiveReplacer
: warning: Recursion too deep in PtrPrimitiveReplacer
: warning: Recursion too deep in PtrPrimitiveReplacer
: warning: Recursion too deep in PtrPrimitiveReplacer
: warning: Recursion too deep in PtrPrimitiveReplacer
: warning: Recursion too deep in PtrPrimitiveReplacer
: warning: Recursion too deep in PtrPrimitiveReplacer
: warning: Recursion too deep in PtrPrimitiveReplacer
: warning: Recursion too deep in PtrPrimitiveReplacer
: warning: Recursion too deep in PtrPrimitiveReplacer
: warning: Recursion too deep in PtrPrimitiveReplacer
: warning: Recursion too deep in PtrPrimitiveReplacer
: warning: Recursion too deep in PtrPrimitiveReplacer
: warning: Recursion too deep in PtrPrimitiveReplacer
: warning: Recursion too deep in PtrPrimitiveReplacer
: warning: Recursion too deep in PtrPrimitiveReplacer
: warning: Recursion too deep in PtrPrimitiveReplacer
: warning: Recursion too deep in PtrPrimitiveReplacer
: warning: Recursion too deep in PtrPrimitiveReplacer
: warning: Recursion too deep in PtrPrimitiveReplacer
: warning: Recursion too deep in PtrPrimitiveReplacer
: warning: Recursion too deep in PtrPrimitiveReplacer
: warning: Recursion too deep in PtrPrimitiveReplacer
: warning: Recursion too deep in PtrPrimitiveReplacer
: warning: Recursion too deep in PtrPrimitiveReplacer
: warning: Recursion too deep in PtrPrimitiveReplacer
: warning: Recursion too deep in PtrPrimitiveReplacer
: warning: Recursion too deep in PtrPrimitiveReplacer
: warning: Recursion too deep in PtrPrimitiveReplacer
: warning: Recursion too deep in PtrPrimitiveReplacer
: warning: Recursion too deep in PtrPrimitiveReplacer
: warning: Recursion too deep in PtrPrimitiveReplacer
: warning: Recursion too deep in PtrPrimitiveReplacer
: warning: Recursion too deep in PtrPrimitiveReplacer
: warning: Recursion too deep in PtrPrimitiveReplacer
: warning: Recursion too deep in PtrPrimitiveReplacer
: warning: Recursion too deep in PtrPrimitiveReplacer
: warning: Recursion too deep in PtrPrimitiveReplacer
: warning: Recursion too deep in PtrPrimitiveReplacer
: warning: Recursion too deep in PtrPrimitiveReplacer
: warning: Recursion too deep in PtrPrimitiveReplacer
: warning: Recursion too deep in PtrPrimitiveReplacer
: warning: Recursion too deep in PtrPrimitiveReplacer
: warning: Recursion too deep in PtrPrimitiveReplacer
: warning: Recursion too deep in PtrPrimitiveReplacer
: warning: Recursion too deep in PtrPrimitiveReplacer
: warning: Recursion too deep in PtrPrimitiveReplacer
: warning: Recursion too deep in PtrPrimitiveReplacer
: warning: Recursion too deep in PtrPrimitiveReplacer
: warning: Recursion too deep in PtrPrimitiveReplacer
: warning: Recursion too deep in PtrPrimitiveReplacer
: warning: Recursion too deep in PtrPrimitiveReplacer
: warning: Recursion too deep in PtrPrimitiveReplacer
: warning: Recursion too deep in PtrPrimitiveReplacer
: warning: Recursion too deep in PtrPrimitiveReplacer
: warning: Recursion too deep in PtrPrimitiveReplacer
: warning: Recursion too deep in PtrPrimitiveReplacer
: warning: Recursion too deep in PtrPrimitiveReplacer
: warning: Recursion too deep in PtrPrimitiveReplacer
: warning: Recursion too deep in PtrPrimitiveReplacer
: warning: Recursion too deep in PtrPrimitiveReplacer
: warning: Recursion too deep in PtrPrimitiveReplacer
: warning: Recursion too deep in PtrPrimitiveReplacer
: warning: Recursion too deep in PtrPrimitiveReplacer
: warning: Recursion too deep in PtrPrimitiveReplacer
: warning: Recursion too deep in PtrPrimitiveReplacer
: warning: Recursion too deep in PtrPrimitiveReplacer
: warning: Recursion too deep in PtrPrimitiveReplacer
: warning: Recursion too deep in PtrPrimitiveReplacer
: warning: Recursion too deep in PtrPrimitiveReplacer
: warning: Recursion too deep in PtrPrimitiveReplacer
: warning: Recursion too deep in PtrPrimitiveReplacer
: warning: Recursion too deep in PtrPrimitiveReplacer
: warning: Recursion too deep in PtrPrimitiveReplacer
: warning: Recursion too deep in PtrPrimitiveReplacer
: warning: Recursion too deep in PtrPrimitiveReplacer
: warning: Recursion too deep in PtrPrimitiveReplacer
: warning: Recursion too deep in PtrPrimitiveReplacer
: warning: Recursion too deep in PtrPrimitiveReplacer
: warning: Recursion too deep in PtrPrimitiveReplacer
: warning: Recursion too deep in PtrPrimitiveReplacer
: warning: Recursion too deep in PtrPrimitiveReplacer
: warning: Recursion too deep in PtrPrimitiveReplacer
: warning: Recursion too deep in PtrPrimitiveReplacer
: warning: Recursion too deep in PtrPrimitiveReplacer
: warning: Recursion too deep in PtrPrimitiveReplacer
: warning: Recursion too deep in PtrPrimitiveReplacer
: warning: Recursion too deep in PtrPrimitiveReplacer
: warning: Recursion too deep in PtrPrimitiveReplacer
: warning: Recursion too deep in PtrPrimitiveReplacer
: warning: Recursion too deep in PtrPrimitiveReplacer
: warning: Recursion too deep in PtrPrimitiveReplacer
: warning: Recursion too deep in PtrPrimitiveReplacer
: warning: Recursion too deep in PtrPrimitiveReplacer
: warning: Recursion too deep in PtrPrimitiveReplacer
: warning: Recursion too deep in PtrPrimitiveReplacer
: warning: Recursion too deep in PtrPrimitiveReplacer
: warning: Recursion too deep in PtrPrimitiveReplacer
: warning: Recursion too deep in PtrPrimitiveReplacer
: warning: Recursion too deep in PtrPrimitiveReplacer
: warning: Recursion too deep in PtrPrimitiveReplacer
: warning: Recursion too deep in PtrPrimitiveReplacer
: warning: Recursion too deep in PtrPrimitiveReplacer
: warning: Recursion too deep in PtrPrimitiveReplacer
: warning: Recursion too deep in PtrPrimitiveReplacer
: warning: Recursion too deep in PtrPrimitiveReplacer
: warning: Recursion too deep in PtrPrimitiveReplacer
: warning: Recursion too deep in PtrPrimitiveReplacer
: warning: Recursion too deep in PtrPrimitiveReplacer
: warning: Recursion too deep in PtrPrimitiveReplacer
: warning: Recursion too deep in PtrPrimitiveReplacer
: warning: Recursion too deep in PtrPrimitiveReplacer
: warning: Recursion too deep in PtrPrimitiveReplacer
: warning: Recursion too deep in PtrPrimitiveReplacer
: warning: Recursion too deep in PtrPrimitiveReplacer
: warning: Recursion too deep in PtrPrimitiveReplacer
: warning: Recursion too deep in PtrPrimitiveReplacer
: warning: Recursion too deep in PtrPrimitiveReplacer
: warning: Recursion too deep in PtrPrimitiveReplacer
: warning: Recursion too deep in PtrPrimitiveReplacer
: warning: Recursion too deep in PtrPrimitiveReplacer
: warning: Recursion too deep in PtrPrimitiveReplacer
: warning: Recursion too deep in PtrPrimitiveReplacer
: warning: Recursion too deep in PtrPrimitiveReplacer
: warning: Recursion too deep in PtrPrimitiveReplacer
: warning: Recursion too deep in PtrPrimitiveReplacer
: warning: Recursion too deep in PtrPrimitiveReplacer
: warning: Recursion too deep in PtrPrimitiveReplacer
: warning: Recursion too deep in PtrPrimitiveReplacer
: warning: Recursion too deep in PtrPrimitiveReplacer
: warning: Recursion too deep in PtrPrimitiveReplacer
: warning: Recursion too deep in PtrPrimitiveReplacer
: warning: Recursion too deep in PtrPrimitiveReplacer
: warning: Recursion too deep in PtrPrimitiveReplacer
: warning: Recursion too deep in PtrPrimitiveReplacer
: warning: Recursion too deep in PtrPrimitiveReplacer
: warning: Recursion too deep in PtrPrimitiveReplacer
: warning: Recursion too deep in PtrPrimitiveReplacer
: warning: Recursion too deep in PtrPrimitiveReplacer
: warning: Recursion too deep in PtrPrimitiveReplacer
: warning: Recursion too deep in PtrPrimitiveReplacer
: warning: Recursion too deep in PtrPrimitiveReplacer
: warning: Recursion too deep in PtrPrimitiveReplacer
: warning: Recursion too deep in PtrPrimitiveReplacer
: warning: Recursion too deep in PtrPrimitiveReplacer
: warning: Recursion too deep in PtrPrimitiveReplacer
: warning: Recursion too deep in PtrPrimitiveReplacer
: warning: Recursion too deep in PtrPrimitiveReplacer
: warning: Recursion too deep in PtrPrimitiveReplacer
: warning: Recursion too deep in PtrPrimitiveReplacer
: warning: Recursion too deep in PtrPrimitiveReplacer
: warning: Recursion too deep in PtrPrimitiveReplacer
: warning: Recursion too deep in PtrPrimitiveReplacer
: warning: Recursion too deep in PtrPrimitiveReplacer
: warning: Recursion too deep in PtrPrimitiveReplacer
: warning: Recursion too deep in PtrPrimitiveReplacer
: warning: Recursion too deep in PtrPrimitiveReplacer
: warning: Recursion too deep in PtrPrimitiveReplacer
: warning: Recursion too deep in PtrPrimitiveReplacer
: warning: Recursion too deep in PtrPrimitiveReplacer
: warning: Recursion too deep in PtrPrimitiveReplacer
: warning: Recursion too deep in PtrPrimitiveReplacer
: warning: Recursion too deep in PtrPrimitiveReplacer
: warning: Recursion too deep in PtrPrimitiveReplacer
: warning: Recursion too deep in PtrPrimitiveReplacer
: warning: Recursion too deep in PtrPrimitiveReplacer
: warning: Recursion too deep in PtrPrimitiveReplacer
: warning: Recursion too deep in PtrPrimitiveReplacer
: warning: Recursion too deep in PtrPrimitiveReplacer
: warning: Recursion too deep in PtrPrimitiveReplacer
: warning: Recursion too deep in PtrPrimitiveReplacer
: warning: Recursion too deep in PtrPrimitiveReplacer
: warning: Recursion too deep in PtrPrimitiveReplacer
: warning: Recursion too deep in PtrPrimitiveReplacer
: warning: Recursion too deep in PtrPrimitiveReplacer
: warning: Recursion too deep in PtrPrimitiveReplacer
: warning: Recursion too deep in PtrPrimitiveReplacer
: warning: Recursion too deep in PtrPrimitiveReplacer
: warning: Recursion too deep in PtrPrimitiveReplacer
: warning: Recursion too deep in PtrPrimitiveReplacer
: warning: Recursion too deep in PtrPrimitiveReplacer
: warning: Recursion too deep in PtrPrimitiveReplacer
: warning: Recursion too deep in PtrPrimitiveReplacer
: warning: Recursion too deep in PtrPrimitiveReplacer
: warning: Recursion too deep in PtrPrimitiveReplacer
: warning: Recursion too deep in PtrPrimitiveReplacer
: warning: Recursion too deep in PtrPrimitiveReplacer
: warning: Recursion too deep in PtrPrimitiveReplacer
: warning: Recursion too deep in PtrPrimitiveReplacer
: warning: Recursion too deep in PtrPrimitiveReplacer
: warning: Recursion too deep in PtrPrimitiveReplacer
: warning: Recursion too deep in PtrPrimitiveReplacer
: error: Error when reconstructing types.
    Way too deep
       at Reko.Core.Types.Unifier.DoAreCompatible(DataType a, DataType b, Int32 depth) in D:\dev\uxmal\reko\master\src\Core\Types\Unifier.cs:line 77
   at Reko.Core.Types.Unifier.AreCompatible(DataType a, DataType b, Int32 depth) in D:\dev\uxmal\reko\master\src\Core\Types\Unifier.cs:line 63
   at Reko.Core.Types.Unifier.IsCompatibleWithPointer(Pointer ptrA, DataType b, Int32 depth) in D:\dev\uxmal\reko\master\src\Core\Types\Unifier.cs:line 172
   at Reko.Core.Types.Unifier.DoAreCompatible(DataType a, DataType b, Int32 depth) in D:\dev\uxmal\reko\master\src\Core\Types\Unifier.cs:line 112
   at Reko.Core.Types.Unifier.AreCompatible(DataType a, DataType b, Int32 depth) in D:\dev\uxmal\reko\master\src\Core\Types\Unifier.cs:line 63
   at Reko.Core.Types.Unifier.IsCompatibleWithPointer(Pointer ptrA, DataType b, Int32 depth) in D:\dev\uxmal\reko\master\src\Core\Types\Unifier.cs:line 172
   at Reko.Core.Types.Unifier.DoAreCompatible(DataType a, DataType b, Int32 depth) in D:\dev\uxmal\reko\master\src\Core\Types\Unifier.cs:line 112
   at Reko.Core.Types.Unifier.AreCompatible(DataType a, DataType b, Int32 depth) in D:\dev\uxmal\reko\master\src\Core\Types\Unifier.cs:line 63
   at Reko.Core.Types.Unifier.IsCompatibleWithPointer(Pointer ptrA, DataType b, Int32 depth) in D:\dev\uxmal\reko\master\src\Core\Types\Unifier.cs:line 172
   at Reko.Core.Types.Unifier.DoAreCompatible(DataType a, DataType b, Int32 depth) in D:\dev\uxmal\reko\master\src\Core\Types\Unifier.cs:line 112
   at Reko.Core.Types.Unifier.AreCompatible(DataType a, DataType b, Int32 depth) in D:\dev\uxmal\reko\master\src\Core\Types\Unifier.cs:line 63
   at Reko.Core.Types.Unifier.IsCompatibleWithPointer(Pointer ptrA, DataType b, Int32 depth) in D:\dev\uxmal\reko\master\src\Core\Types\Unifier.cs:line 172
   at Reko.Core.Types.Unifier.DoAreCompatible(DataType a, DataType b, Int32 depth) in D:\dev\uxmal\reko\master\src\Core\Types\Unifier.cs:line 112
   at Reko.Core.Types.Unifier.AreCompatible(DataType a, DataType b, Int32 depth) in D:\dev\uxmal\reko\master\src\Core\Types\Unifier.cs:line 63
   at Reko.Core.Types.Unifier.IsCompatibleWithPointer(Pointer ptrA, DataType b, Int32 depth) in D:\dev\uxmal\reko\master\src\Core\Types\Unifier.cs:line 172
   at Reko.Core.Types.Unifier.DoAreCompatible(DataType a, DataType b, Int32 depth) in D:\dev\uxmal\reko\master\src\Core\Types\Unifier.cs:line 112
   at Reko.Core.Types.Unifier.AreCompatible(DataType a, DataType b, Int32 depth) in D:\dev\uxmal\reko\master\src\Core\Types\Unifier.cs:line 63
   at Reko.Core.Types.Unifier.IsCompatibleWithPointer(Pointer ptrA, DataType b, Int32 depth) in D:\dev\uxmal\reko\master\src\Core\Types\Unifier.cs:line 172
   at Reko.Core.Types.Unifier.DoAreCompatible(DataType a, DataType b, Int32 depth) in D:\dev\uxmal\reko\master\src\Core\Types\Unifier.cs:line 112
   at Reko.Core.Types.Unifier.AreCompatible(DataType a, DataType b, Int32 depth) in D:\dev\uxmal\reko\master\src\Core\Types\Unifier.cs:line 63
   at Reko.Core.Types.Unifier.IsCompatibleWithPointer(Pointer ptrA, DataType b, Int32 depth) in D:\dev\uxmal\reko\master\src\Core\Types\Unifier.cs:line 172
   at Reko.Core.Types.Unifier.DoAreCompatible(DataType a, DataType b, Int32 depth) in D:\dev\uxmal\reko\master\src\Core\Types\Unifier.cs:line 112
   at Reko.Core.Types.Unifier.AreCompatible(DataType a, DataType b, Int32 depth) in D:\dev\uxmal\reko\master\src\Core\Types\Unifier.cs:line 63
   at Reko.Core.Types.Unifier.IsCompatibleWithPointer(Pointer ptrA, DataType b, Int32 depth) in D:\dev\uxmal\reko\master\src\Core\Types\Unifier.cs:line 172
   at Reko.Core.Types.Unifier.DoAreCompatible(DataType a, DataType b, Int32 depth) in D:\dev\uxmal\reko\master\src\Core\Types\Unifier.cs:line 112
   at Reko.Core.Types.Unifier.AreCompatible(DataType a, DataType b, Int32 depth) in D:\dev\uxmal\reko\master\src\Core\Types\Unifier.cs:line 63
   at Reko.Core.Types.Unifier.IsCompatibleWithPointer(Pointer ptrA, DataType b, Int32 depth) in D:\dev\uxmal\reko\master\src\Core\Types\Unifier.cs:line 172
   at Reko.Core.Types.Unifier.DoAreCompatible(DataType a, DataType b, Int32 depth) in D:\dev\uxmal\reko\master\src\Core\Types\Unifier.cs:line 112
   at Reko.Core.Types.Unifier.AreCompatible(DataType a, DataType b, Int32 depth) in D:\dev\uxmal\reko\master\src\Core\Types\Unifier.cs:line 63
   at Reko.Core.Types.Unifier.IsCompatibleWithPointer(Pointer ptrA, DataType b, Int32 depth) in D:\dev\uxmal\reko\master\src\Core\Types\Unifier.cs:line 172
   at Reko.Core.Types.Unifier.DoAreCompatible(DataType a, DataType b, Int32 depth) in D:\dev\uxmal\reko\master\src\Core\Types\Unifier.cs:line 112
   at Reko.Core.Types.Unifier.AreCompatible(DataType a, DataType b, Int32 depth) in D:\dev\uxmal\reko\master\src\Core\Types\Unifier.cs:line 63
   at Reko.Core.Types.Unifier.IsCompatibleWithPointer(Pointer ptrA, DataType b, Int32 depth) in D:\dev\uxmal\reko\master\src\Core\Types\Unifier.cs:line 172
   at Reko.Core.Types.Unifier.DoAreCompatible(DataType a, DataType b, Int32 depth) in D:\dev\uxmal\reko\master\src\Core\Types\Unifier.cs:line 112
   at Reko.Core.Types.Unifier.AreCompatible(DataType a, DataType b, Int32 depth) in D:\dev\uxmal\reko\master\src\Core\Types\Unifier.cs:line 63
   at Reko.Core.Types.Unifier.AreCompatible(DataType a, DataType b) in D:\dev\uxmal\reko\master\src\Core\Types\Unifier.cs:line 51
   at Reko.Core.Types.Unifier.UnifyIntoUnion(UnionType u, DataType dt) in D:\dev\uxmal\reko\master\src\Core\Types\Unifier.cs:line 473
   at Reko.Typing.TypeTransformer.FactorDuplicateAlternatives(UnionType u) in D:\dev\uxmal\reko\master\src\Decompiler\Typing\TypeTransformer.cs:line 81
   at Reko.Typing.TypeTransformer.VisitUnion(UnionType ut) in D:\dev\uxmal\reko\master\src\Decompiler\Typing\TypeTransformer.cs:line 430
   at Reko.Core.Types.UnionType.Accept[T](IDataTypeVisitor`1 v) in D:\dev\uxmal\reko\master\src\Core\Types\UnionType.cs:line 81
   at Reko.Typing.TypeTransformer.VisitStructure(StructureType str) in D:\dev\uxmal\reko\master\src\Decompiler\Typing\TypeTransformer.cs:line 371
   at Reko.Core.Types.StructureType.Accept[T](IDataTypeVisitor`1 v) in D:\dev\uxmal\reko\master\src\Core\Types\StructureType.cs:line 59
   at Reko.Typing.TypeTransformer.VisitPointer(Pointer ptr) in D:\dev\uxmal\reko\master\src\Decompiler\Typing\TypeTransformer.cs:line 341
   at Reko.Core.Types.Pointer.Accept[T](IDataTypeVisitor`1 v) in D:\dev\uxmal\reko\master\src\Core\Types\Pointer.cs:line 52
   at Reko.Typing.TypeTransformer.VisitUnion(UnionType ut) in D:\dev\uxmal\reko\master\src\Decompiler\Typing\TypeTransformer.cs:line 418
   at Reko.Core.Types.UnionType.Accept[T](IDataTypeVisitor`1 v) in D:\dev\uxmal\reko\master\src\Core\Types\UnionType.cs:line 81
   at Reko.Typing.TypeTransformer.VisitStructure(StructureType str) in D:\dev\uxmal\reko\master\src\Decompiler\Typing\TypeTransformer.cs:line 371
   at Reko.Core.Types.StructureType.Accept[T](IDataTypeVisitor`1 v) in D:\dev\uxmal\reko\master\src\Core\Types\StructureType.cs:line 59
   at Reko.Typing.TypeTransformer.VisitPointer(Pointer ptr) in D:\dev\uxmal\reko\master\src\Decompiler\Typing\TypeTransformer.cs:line 341
   at Reko.Core.Types.Pointer.Accept[T](IDataTypeVisitor`1 v) in D:\dev\uxmal\reko\master\src\Core\Types\Pointer.cs:line 52
   at Reko.Typing.TypeTransformer.VisitUnion(UnionType ut) in D:\dev\uxmal\reko\master\src\Decompiler\Typing\TypeTransformer.cs:line 418
   at Reko.Core.Types.UnionType.Accept[T](IDataTypeVisitor`1 v) in D:\dev\uxmal\reko\master\src\Core\Types\UnionType.cs:line 81
   at Reko.Typing.TypeTransformer.VisitStructure(StructureType str) in D:\dev\uxmal\reko\master\src\Decompiler\Typing\TypeTransformer.cs:line 371
   at Reko.Core.Types.StructureType.Accept[T](IDataTypeVisitor`1 v) in D:\dev\uxmal\reko\master\src\Core\Types\StructureType.cs:line 59
   at Reko.Typing.TypeTransformer.VisitPointer(Pointer ptr) in D:\dev\uxmal\reko\master\src\Decompiler\Typing\TypeTransformer.cs:line 341
   at Reko.Core.Types.Pointer.Accept[T](IDataTypeVisitor`1 v) in D:\dev\uxmal\reko\master\src\Core\Types\Pointer.cs:line 52
   at Reko.Typing.TypeTransformer.VisitUnion(UnionType ut) in D:\dev\uxmal\reko\master\src\Decompiler\Typing\TypeTransformer.cs:line 418
   at Reko.Core.Types.UnionType.Accept[T](IDataTypeVisitor`1 v) in D:\dev\uxmal\reko\master\src\Core\Types\UnionType.cs:line 81
   at Reko.Typing.TypeTransformer.Transform() in D:\dev\uxmal\reko\master\src\Decompiler\Typing\TypeTransformer.cs:line 257
   at Reko.Typing.TypeAnalyzer.RewriteProgram(Program program) in D:\dev\uxmal\reko\master\src\Decompiler\Typing\TypeAnalyzer.cs:line 97
   at Reko.DecompilerDriver.ReconstructTypes() in D:\dev\uxmal\reko\master\src\Decompiler\Decompiler.cs:line 416
00000200: warning: Expected sizes of arrays to have been determined by now
0000021C: warning: Expected sizes of arrays to have been determined by now
00000222: warning: Expected sizes of arrays to have been determined by now
00000226: warning: Expected sizes of arrays to have been determined by now
00000200: warning: Expected sizes of arrays to have been determined by now
0000021C: warning: Expected sizes of arrays to have been determined by now
00000222: warning: Expected sizes of arrays to have been determined by now
00000226: warning: Expected sizes of arrays to have been determined by now
=== Elf\RiscV\ipcalc\ipcalc.dcproject
=== Elf\Sparc\from_boomerang\subject.exe
=== Elf\Sparc\rtems\sparc-rtems-unprotoize
*** Elf\Sparc\rtems\sparc-rtems-unprotoize
00011610: warning: Unable to resolve imported reference __register_frame_info.
00016E9C: warning: Call target address 00000014 is invalid.
00016B94: warning: Call target address 00000001 is invalid.
00027EB4: warning: Unable to resolve imported reference __udiv64.
00027EA8: warning: Unable to resolve imported reference __urem64.
00011570: warning: Call target address 02800019 is invalid.
000115A8: warning: Unable to resolve imported reference __deregister_frame_info.
00016D1C: warning: Unable to resolve imported reference __urem64.
00016D38: warning: Unable to resolve imported reference __udiv64.
00016D4C: warning: Unable to resolve imported reference __urem64.
00016D68: warning: Unable to resolve imported reference __udiv64.
00016D7C: warning: Unable to resolve imported reference __urem64.
00016D98: warning: Unable to resolve imported reference __udiv64.
00016DAC: warning: Unable to resolve imported reference __urem64.
00016DC8: warning: Unable to resolve imported reference __udiv64.
00016DDC: warning: Unable to resolve imported reference __urem64.
00016DF8: warning: Unable to resolve imported reference __udiv64.
00016E04: warning: Unable to resolve imported reference __urem64.
00015508: warning: Call target address 00000FE8 is invalid.
00015440: warning: Call target address 00000FE8 is invalid.
00027EB4: warning: Unable to resolve imported reference __udiv64.
00027EA8: warning: Unable to resolve imported reference __urem64.
safe_read: error: An error occurred while rewriting procedure to high-level language.
    Index was out of range. Must be non-negative and less than the size of the collection.
Parameter name: index
       at System.ThrowHelper.ThrowArgumentOutOfRangeException(ExceptionArgument argument, ExceptionResource resource)
   at System.Collections.Generic.List`1.get_Item(Int32 index)
   at Reko.Core.Block.get_ThenBlock() in D:\dev\uxmal\reko\master\src\Core\Block.cs:line 68
   at Reko.Structure.CompoundConditionCoalescer.MaybeCoalesce(Block block) in D:\dev\uxmal\reko\master\src\Decompiler\Structure\CompoundConditionCoalescer.cs:line 96
   at Reko.Structure.CompoundConditionCoalescer.Transform() in D:\dev\uxmal\reko\master\src\Decompiler\Structure\CompoundConditionCoalescer.cs:line 62
   at Reko.Structure.StructureAnalysis.Structure() in D:\dev\uxmal\reko\master\src\Decompiler\Structure\StructureAnalysis.cs:line 69
   at Reko.DecompilerDriver.StructureProgram() in D:\dev\uxmal\reko\master\src\Decompiler\Decompiler.cs:line 590
00017540: warning: Expected sizes of arrays to have been determined by now
00017540: warning: Expected sizes of arrays to have been determined by now
=== Elf\x86-64\ais3_crackme\ais3_crackme
=== Elf\x86-64\ls\ls
*** Elf\x86-64\ls\ls
000000000040E941: warning: Procedure fn000000000040E930 previously had a return address of 8 bytes on the stack, but now seems to have a return address of 0 bytes on the stack.
000000000041182F: warning: Procedure fn0000000000411820 previously had a return address of 8 bytes on the stack, but now seems to have a return address of 0 bytes on the stack.
000000000040D69A: warning: Procedure fn000000000040D690 previously had a return address of 8 bytes on the stack, but now seems to have a return address of 0 bytes on the stack.
0000000000406A75: warning: Procedure fn0000000000406A30 previously had a return address of 8 bytes on the stack, but now seems to have a return address of 0 bytes on the stack.
000000000040D43E: warning: Procedure fn000000000040D420 previously had a return address of 8 bytes on the stack, but now seems to have a return address of 0 bytes on the stack.
000000000040216C: warning: Unable to resolve imported reference __gmon_start__.
0000000000402178: warning: Unable to resolve imported reference __gmon_start__.
00000000004025B0: warning: Unable to resolve imported reference __gmon_start__.
fn0000000000410C90: error: An internal error occurred while building the expressions of fn0000000000410C90
    The given key was not present in the dictionary.
       at System.ThrowHelper.ThrowKeyNotFoundException()
   at System.Collections.Generic.Dictionary`2.get_Item(TKey key)
   at Reko.Core.Lib.DominatorGraph`1.BuildDominanceFrontiers(DirectedGraph`1 graph, Dictionary`2 idoms) in D:\dev\uxmal\reko\master\src\Core\Lib\DominatorGraph.cs:line 196
   at Reko.Core.Lib.DominatorGraph`1..ctor(DirectedGraph`1 graph, T entryNode) in D:\dev\uxmal\reko\master\src\Core\Lib\DominatorGraph.cs:line 46
   at Reko.Core.Lib.BlockDominatorGraph..ctor(DirectedGraph`1 graph, Block entry) in D:\dev\uxmal\reko\master\src\Core\Lib\BlockDominatorGraph.cs:line 34
   at Reko.Analysis.DataFlowAnalysis.BuildExpressionTrees() in D:\dev\uxmal\reko\master\src\Decompiler\Analysis\DataFlowAnalysis.cs:line 345
fn0000000000407EA0: error: An internal error occurred while building the expressions of fn0000000000407EA0
    The given key was not present in the dictionary.
       at System.ThrowHelper.ThrowKeyNotFoundException()
   at System.Collections.Generic.Dictionary`2.get_Item(TKey key)
   at Reko.Core.Lib.DominatorGraph`1.BuildDominanceFrontiers(DirectedGraph`1 graph, Dictionary`2 idoms) in D:\dev\uxmal\reko\master\src\Core\Lib\DominatorGraph.cs:line 196
   at Reko.Core.Lib.DominatorGraph`1..ctor(DirectedGraph`1 graph, T entryNode) in D:\dev\uxmal\reko\master\src\Core\Lib\DominatorGraph.cs:line 46
   at Reko.Core.Lib.BlockDominatorGraph..ctor(DirectedGraph`1 graph, Block entry) in D:\dev\uxmal\reko\master\src\Core\Lib\BlockDominatorGraph.cs:line 34
   at Reko.Analysis.DataFlowAnalysis.BuildExpressionTrees() in D:\dev\uxmal\reko\master\src\Decompiler\Analysis\DataFlowAnalysis.cs:line 345
000000000040401D: error: An error occurred while processing the statement word64 rax_2946 = Mem2944[rax_2921 - 0x0000000000000008 + 0x0000000000000000:word64].
    Not handling (ptr64 (struct (0 T_2770 t0000))) and (union (int64 u0) (ptr64 u1)) yet
       at Reko.Typing.ExpressionTypeDescender.PushSubtrahendDataType(DataType dtDiff, DataType dtMin) in D:\dev\uxmal\reko\master\src\Decompiler\Typing\ExpressionTypeDescender.cs:line 396
   at Reko.Typing.ExpressionTypeDescender.VisitBinaryExpression(BinaryExpression binExp, TypeVariable tv) in D:\dev\uxmal\reko\master\src\Decompiler\Typing\ExpressionTypeDescender.cs:line 229
   at Reko.Core.Expressions.BinaryExpression.Accept[T,C](ExpressionVisitor`2 v, C context) in D:\dev\uxmal\reko\master\src\Core\Expressions\BinaryExpression.cs:line 54
   at Reko.Typing.ExpressionTypeDescender.VisitMemoryAccess(Expression basePointer, TypeVariable tvAccess, Expression effectiveAddress, Expression globals) in D:\dev\uxmal\reko\master\src\Decompiler\Typing\ExpressionTypeDescender.cs:line 564
   at Reko.Typing.ExpressionTypeDescender.VisitMemoryAccess(MemoryAccess access, TypeVariable tv) in D:\dev\uxmal\reko\master\src\Decompiler\Typing\ExpressionTypeDescender.cs:line 497
   at Reko.Core.Expressions.MemoryAccess.Accept[T,C](ExpressionVisitor`2 v, C context) in D:\dev\uxmal\reko\master\src\Core\Expressions\MemoryAccess.cs:line 71
   at Reko.Typing.TypeCollector.VisitDeclaration(Declaration decl) in D:\dev\uxmal\reko\master\src\Decompiler\Typing\TypeCollector.cs:line 184
   at Reko.Core.Code.Declaration.Accept(InstructionVisitor v) in D:\dev\uxmal\reko\master\src\Core\Code\Declaration.cs:line 49
   at Reko.Typing.TypeCollector.CollectTypes() in D:\dev\uxmal\reko\master\src\Decompiler\Typing\TypeCollector.cs:line 85
0000000000406158: error: An error occurred while processing the statement branch Mem305[rax_314 - 0x0000000000000018 + 0x0000000000000000:byte] != 0x00 l0000000000406164.
    Not handling (ptr64 (struct (0 T_6190 t0000))) and (union (ui64 u0) (ptr64 u1)) yet
       at Reko.Typing.ExpressionTypeDescender.PushSubtrahendDataType(DataType dtDiff, DataType dtMin) in D:\dev\uxmal\reko\master\src\Decompiler\Typing\ExpressionTypeDescender.cs:line 396
   at Reko.Typing.ExpressionTypeDescender.VisitBinaryExpression(BinaryExpression binExp, TypeVariable tv) in D:\dev\uxmal\reko\master\src\Decompiler\Typing\ExpressionTypeDescender.cs:line 229
   at Reko.Core.Expressions.BinaryExpression.Accept[T,C](ExpressionVisitor`2 v, C context) in D:\dev\uxmal\reko\master\src\Core\Expressions\BinaryExpression.cs:line 54
   at Reko.Typing.ExpressionTypeDescender.VisitMemoryAccess(Expression basePointer, TypeVariable tvAccess, Expression effectiveAddress, Expression globals) in D:\dev\uxmal\reko\master\src\Decompiler\Typing\ExpressionTypeDescender.cs:line 564
   at Reko.Typing.ExpressionTypeDescender.VisitMemoryAccess(MemoryAccess access, TypeVariable tv) in D:\dev\uxmal\reko\master\src\Decompiler\Typing\ExpressionTypeDescender.cs:line 497
   at Reko.Core.Expressions.MemoryAccess.Accept[T,C](ExpressionVisitor`2 v, C context) in D:\dev\uxmal\reko\master\src\Core\Expressions\MemoryAccess.cs:line 71
   at Reko.Typing.ExpressionTypeDescender.VisitBinaryExpression(BinaryExpression binExp, TypeVariable tv) in D:\dev\uxmal\reko\master\src\Decompiler\Typing\ExpressionTypeDescender.cs:line 325
   at Reko.Core.Expressions.BinaryExpression.Accept[T,C](ExpressionVisitor`2 v, C context) in D:\dev\uxmal\reko\master\src\Core\Expressions\BinaryExpression.cs:line 54
   at Reko.Typing.TypeCollector.VisitBranch(Branch branch) in D:\dev\uxmal\reko\master\src\Decompiler\Typing\TypeCollector.cs:line 158
   at Reko.Core.Code.Branch.Accept(InstructionVisitor v) in D:\dev\uxmal\reko\master\src\Core\Code\Branch.cs:line 55
   at Reko.Typing.TypeCollector.CollectTypes() in D:\dev\uxmal\reko\master\src\Decompiler\Typing\TypeCollector.cs:line 85
0000000000406229: error: An error occurred while processing the statement edx_111 = (word32) (uint64) ((word32) (uint64) (word32) (rax_100 - 0x03 - (dl_95 * 0x02 <u 0x00)) - ebx_109) (alias).
    Pulling difference ptr64 and bool
       at Reko.Core.Expressions.ExpressionTypeAscenderBase.PullDiffDataType(DataType dtLeft, DataType dtRight) in D:\dev\uxmal\reko\master\src\Core\Expressions\ExpressionTypeAscenderBase.cs:line 272
   at Reko.Core.Expressions.ExpressionTypeAscenderBase.VisitBinaryExpression(BinaryExpression binExp) in D:\dev\uxmal\reko\master\src\Core\Expressions\ExpressionTypeAscenderBase.cs:line 109
   at Reko.Core.Expressions.BinaryExpression.Accept[T](ExpressionVisitor`1 v) in D:\dev\uxmal\reko\master\src\Core\Expressions\BinaryExpression.cs:line 59
   at Reko.Core.Expressions.ExpressionTypeAscenderBase.VisitCast(Cast cast) in D:\dev\uxmal\reko\master\src\Core\Expressions\ExpressionTypeAscenderBase.cs:line 289
   at Reko.Core.Expressions.Cast.Accept[T](ExpressionVisitor`1 v) in D:\dev\uxmal\reko\master\src\Core\Expressions\Cast.cs:line 52
   at Reko.Core.Expressions.ExpressionTypeAscenderBase.VisitCast(Cast cast) in D:\dev\uxmal\reko\master\src\Core\Expressions\ExpressionTypeAscenderBase.cs:line 289
   at Reko.Core.Expressions.Cast.Accept[T](ExpressionVisitor`1 v) in D:\dev\uxmal\reko\master\src\Core\Expressions\Cast.cs:line 52
   at Reko.Core.Expressions.ExpressionTypeAscenderBase.VisitCast(Cast cast) in D:\dev\uxmal\reko\master\src\Core\Expressions\ExpressionTypeAscenderBase.cs:line 289
   at Reko.Core.Expressions.Cast.Accept[T](ExpressionVisitor`1 v) in D:\dev\uxmal\reko\master\src\Core\Expressions\Cast.cs:line 52
   at Reko.Core.Expressions.ExpressionTypeAscenderBase.VisitBinaryExpression(BinaryExpression binExp) in D:\dev\uxmal\reko\master\src\Core\Expressions\ExpressionTypeAscenderBase.cs:line 96
   at Reko.Core.Expressions.BinaryExpression.Accept[T](ExpressionVisitor`1 v) in D:\dev\uxmal\reko\master\src\Core\Expressions\BinaryExpression.cs:line 59
   at Reko.Core.Expressions.ExpressionTypeAscenderBase.VisitCast(Cast cast) in D:\dev\uxmal\reko\master\src\Core\Expressions\ExpressionTypeAscenderBase.cs:line 289
   at Reko.Core.Expressions.Cast.Accept[T](ExpressionVisitor`1 v) in D:\dev\uxmal\reko\master\src\Core\Expressions\Cast.cs:line 52
   at Reko.Core.Expressions.ExpressionTypeAscenderBase.VisitCast(Cast cast) in D:\dev\uxmal\reko\master\src\Core\Expressions\ExpressionTypeAscenderBase.cs:line 289
   at Reko.Core.Expressions.Cast.Accept[T](ExpressionVisitor`1 v) in D:\dev\uxmal\reko\master\src\Core\Expressions\Cast.cs:line 52
   at Reko.Typing.TypeCollector.VisitAssignment(Assignment ass) in D:\dev\uxmal\reko\master\src\Decompiler\Typing\TypeCollector.cs:line 144
   at Reko.Core.Code.Assignment.Accept(InstructionVisitor v) in D:\dev\uxmal\reko\master\src\Core\Code\Assignment.cs:line 54
   at Reko.Typing.TypeCollector.CollectTypes() in D:\dev\uxmal\reko\master\src\Decompiler\Typing\TypeCollector.cs:line 85
0000000000406C78: error: An error occurred while processing the statement byte al_302 = (byte) (word32) Mem298[r14_1229 - 0x0000000000000001 + 0x0000000000000000:byte].
    Not handling (ptr64 (struct (0 T_7280 t0000))) and (union (uint64 u0) (ptr64 u1)) yet
       at Reko.Typing.ExpressionTypeDescender.PushSubtrahendDataType(DataType dtDiff, DataType dtMin) in D:\dev\uxmal\reko\master\src\Decompiler\Typing\ExpressionTypeDescender.cs:line 396
   at Reko.Typing.ExpressionTypeDescender.VisitBinaryExpression(BinaryExpression binExp, TypeVariable tv) in D:\dev\uxmal\reko\master\src\Decompiler\Typing\ExpressionTypeDescender.cs:line 229
   at Reko.Core.Expressions.BinaryExpression.Accept[T,C](ExpressionVisitor`2 v, C context) in D:\dev\uxmal\reko\master\src\Core\Expressions\BinaryExpression.cs:line 54
   at Reko.Typing.ExpressionTypeDescender.VisitMemoryAccess(Expression basePointer, TypeVariable tvAccess, Expression effectiveAddress, Expression globals) in D:\dev\uxmal\reko\master\src\Decompiler\Typing\ExpressionTypeDescender.cs:line 564
   at Reko.Typing.ExpressionTypeDescender.VisitMemoryAccess(MemoryAccess access, TypeVariable tv) in D:\dev\uxmal\reko\master\src\Decompiler\Typing\ExpressionTypeDescender.cs:line 497
   at Reko.Core.Expressions.MemoryAccess.Accept[T,C](ExpressionVisitor`2 v, C context) in D:\dev\uxmal\reko\master\src\Core\Expressions\MemoryAccess.cs:line 71
   at Reko.Typing.ExpressionTypeDescender.VisitCast(Cast cast, TypeVariable tv) in D:\dev\uxmal\reko\master\src\Decompiler\Typing\ExpressionTypeDescender.cs:line 427
   at Reko.Core.Expressions.Cast.Accept[T,C](ExpressionVisitor`2 v, C context) in D:\dev\uxmal\reko\master\src\Core\Expressions\Cast.cs:line 47
   at Reko.Typing.ExpressionTypeDescender.VisitCast(Cast cast, TypeVariable tv) in D:\dev\uxmal\reko\master\src\Decompiler\Typing\ExpressionTypeDescender.cs:line 427
   at Reko.Core.Expressions.Cast.Accept[T,C](ExpressionVisitor`2 v, C context) in D:\dev\uxmal\reko\master\src\Core\Expressions\Cast.cs:line 47
   at Reko.Typing.TypeCollector.VisitDeclaration(Declaration decl) in D:\dev\uxmal\reko\master\src\Decompiler\Typing\TypeCollector.cs:line 184
   at Reko.Core.Code.Declaration.Accept(InstructionVisitor v) in D:\dev\uxmal\reko\master\src\Core\Code\Declaration.cs:line 49
   at Reko.Typing.TypeCollector.CollectTypes() in D:\dev\uxmal\reko\master\src\Decompiler\Typing\TypeCollector.cs:line 85
l0000000000407EED: warning: Phi functions will be ignored by type analysis. This may be caused by a failure in a previous stage of the decompilation.
000000000040A2DA: error: An error occurred while processing the statement branch Mem9[rax_16 - 0x0000000000000001 + 0x0000000000000000:byte] == 0x2F l000000000040A2EE.
    Not handling (ptr64 (struct (0 T_11795 t0000))) and (union (ui64 u0) (ptr64 u1)) yet
       at Reko.Typing.ExpressionTypeDescender.PushSubtrahendDataType(DataType dtDiff, DataType dtMin) in D:\dev\uxmal\reko\master\src\Decompiler\Typing\ExpressionTypeDescender.cs:line 396
   at Reko.Typing.ExpressionTypeDescender.VisitBinaryExpression(BinaryExpression binExp, TypeVariable tv) in D:\dev\uxmal\reko\master\src\Decompiler\Typing\ExpressionTypeDescender.cs:line 229
   at Reko.Core.Expressions.BinaryExpression.Accept[T,C](ExpressionVisitor`2 v, C context) in D:\dev\uxmal\reko\master\src\Core\Expressions\BinaryExpression.cs:line 54
   at Reko.Typing.ExpressionTypeDescender.VisitMemoryAccess(Expression basePointer, TypeVariable tvAccess, Expression effectiveAddress, Expression globals) in D:\dev\uxmal\reko\master\src\Decompiler\Typing\ExpressionTypeDescender.cs:line 564
   at Reko.Typing.ExpressionTypeDescender.VisitMemoryAccess(MemoryAccess access, TypeVariable tv) in D:\dev\uxmal\reko\master\src\Decompiler\Typing\ExpressionTypeDescender.cs:line 497
   at Reko.Core.Expressions.MemoryAccess.Accept[T,C](ExpressionVisitor`2 v, C context) in D:\dev\uxmal\reko\master\src\Core\Expressions\MemoryAccess.cs:line 71
   at Reko.Typing.ExpressionTypeDescender.VisitBinaryExpression(BinaryExpression binExp, TypeVariable tv) in D:\dev\uxmal\reko\master\src\Decompiler\Typing\ExpressionTypeDescender.cs:line 325
   at Reko.Core.Expressions.BinaryExpression.Accept[T,C](ExpressionVisitor`2 v, C context) in D:\dev\uxmal\reko\master\src\Core\Expressions\BinaryExpression.cs:line 54
   at Reko.Typing.TypeCollector.VisitBranch(Branch branch) in D:\dev\uxmal\reko\master\src\Decompiler\Typing\TypeCollector.cs:line 158
   at Reko.Core.Code.Branch.Accept(InstructionVisitor v) in D:\dev\uxmal\reko\master\src\Core\Code\Branch.cs:line 55
   at Reko.Typing.TypeCollector.CollectTypes() in D:\dev\uxmal\reko\master\src\Decompiler\Typing\TypeCollector.cs:line 85
000000000040BE61: error: An error occurred while processing the statement ST523[Top - 1 + 0x00:real64] = (real64) rdi.
    Not handling (ptr8 (struct (0 T_13958 t0000))) and (union (8 u1) (int8 u0)) yet
       at Reko.Typing.ExpressionTypeDescender.PushSubtrahendDataType(DataType dtDiff, DataType dtMin) in D:\dev\uxmal\reko\master\src\Decompiler\Typing\ExpressionTypeDescender.cs:line 396
   at Reko.Typing.ExpressionTypeDescender.VisitBinaryExpression(BinaryExpression binExp, TypeVariable tv) in D:\dev\uxmal\reko\master\src\Decompiler\Typing\ExpressionTypeDescender.cs:line 229
   at Reko.Core.Expressions.BinaryExpression.Accept[T,C](ExpressionVisitor`2 v, C context) in D:\dev\uxmal\reko\master\src\Core\Expressions\BinaryExpression.cs:line 54
   at Reko.Typing.ExpressionTypeDescender.VisitMemoryAccess(Expression basePointer, TypeVariable tvAccess, Expression effectiveAddress, Expression globals) in D:\dev\uxmal\reko\master\src\Decompiler\Typing\ExpressionTypeDescender.cs:line 564
   at Reko.Typing.ExpressionTypeDescender.VisitMemoryAccess(MemoryAccess access, TypeVariable tv) in D:\dev\uxmal\reko\master\src\Decompiler\Typing\ExpressionTypeDescender.cs:line 497
   at Reko.Core.Expressions.MemoryAccess.Accept[T,C](ExpressionVisitor`2 v, C context) in D:\dev\uxmal\reko\master\src\Core\Expressions\MemoryAccess.cs:line 71
   at Reko.Typing.TypeCollector.VisitStore(Store store) in D:\dev\uxmal\reko\master\src\Decompiler\Typing\TypeCollector.cs:line 245
   at Reko.Core.Code.Store.Accept(InstructionVisitor v) in D:\dev\uxmal\reko\master\src\Core\Code\Assignment.cs:line 87
   at Reko.Typing.TypeCollector.CollectTypes() in D:\dev\uxmal\reko\master\src\Decompiler\Typing\TypeCollector.cs:line 85
000000000040C39F: error: An error occurred while processing the statement word64 rax_1151 = memcpy(r9_1108 - r15_1097, fp - 0x0000000000000078 + r14_1098, r15_1097).
    Pulling difference ptr64 and (union ((ptr64 (struct (0 char b0000) (287 T_14654 t0287) (288 T_14861 t0288))) u0) (size_t u1))
       at Reko.Core.Expressions.ExpressionTypeAscenderBase.PullDiffDataType(DataType dtLeft, DataType dtRight) in D:\dev\uxmal\reko\master\src\Core\Expressions\ExpressionTypeAscenderBase.cs:line 272
   at Reko.Core.Expressions.ExpressionTypeAscenderBase.VisitBinaryExpression(BinaryExpression binExp) in D:\dev\uxmal\reko\master\src\Core\Expressions\ExpressionTypeAscenderBase.cs:line 109
   at Reko.Core.Expressions.BinaryExpression.Accept[T](ExpressionVisitor`1 v) in D:\dev\uxmal\reko\master\src\Core\Expressions\BinaryExpression.cs:line 59
   at Reko.Core.Expressions.ExpressionTypeAscenderBase.VisitApplication(Application appl) in D:\dev\uxmal\reko\master\src\Core\Expressions\ExpressionTypeAscenderBase.cs:line 65
   at Reko.Core.Expressions.Application.Accept[T](ExpressionVisitor`1 v) in D:\dev\uxmal\reko\master\src\Core\Expressions\Application.cs:line 55
   at Reko.Typing.TypeCollector.VisitDeclaration(Declaration decl) in D:\dev\uxmal\reko\master\src\Decompiler\Typing\TypeCollector.cs:line 182
   at Reko.Core.Code.Declaration.Accept(InstructionVisitor v) in D:\dev\uxmal\reko\master\src\Core\Code\Declaration.cs:line 49
   at Reko.Typing.TypeCollector.CollectTypes() in D:\dev\uxmal\reko\master\src\Decompiler\Typing\TypeCollector.cs:line 85
000000000040D641: error: An error occurred while processing the statement word64 rdx_131 = qwLoc30_289 - qwLoc40_293.
    Pulling difference (ptr64 (struct (0 T_16753 t0000))) and (union (uint64 u1) (ptr64 u0))
       at Reko.Core.Expressions.ExpressionTypeAscenderBase.PullDiffDataType(DataType dtLeft, DataType dtRight) in D:\dev\uxmal\reko\master\src\Core\Expressions\ExpressionTypeAscenderBase.cs:line 272
   at Reko.Core.Expressions.ExpressionTypeAscenderBase.VisitBinaryExpression(BinaryExpression binExp) in D:\dev\uxmal\reko\master\src\Core\Expressions\ExpressionTypeAscenderBase.cs:line 109
   at Reko.Core.Expressions.BinaryExpression.Accept[T](ExpressionVisitor`1 v) in D:\dev\uxmal\reko\master\src\Core\Expressions\BinaryExpression.cs:line 59
   at Reko.Typing.TypeCollector.VisitDeclaration(Declaration decl) in D:\dev\uxmal\reko\master\src\Decompiler\Typing\TypeCollector.cs:line 182
   at Reko.Core.Code.Declaration.Accept(InstructionVisitor v) in D:\dev\uxmal\reko\master\src\Core\Code\Declaration.cs:line 49
   at Reko.Typing.TypeCollector.CollectTypes() in D:\dev\uxmal\reko\master\src\Decompiler\Typing\TypeCollector.cs:line 85
000000000040DBC3: error: An error occurred while processing the statement word64 rdx_1113 = qwLoc98_1422 - rbx_1016.
    Pulling difference (ptr64 (struct (0 T_17632 t0000))) and (union (int64 u1) (uint64 u0))
       at Reko.Core.Expressions.ExpressionTypeAscenderBase.PullDiffDataType(DataType dtLeft, DataType dtRight) in D:\dev\uxmal\reko\master\src\Core\Expressions\ExpressionTypeAscenderBase.cs:line 272
   at Reko.Core.Expressions.ExpressionTypeAscenderBase.VisitBinaryExpression(BinaryExpression binExp) in D:\dev\uxmal\reko\master\src\Core\Expressions\ExpressionTypeAscenderBase.cs:line 109
   at Reko.Core.Expressions.BinaryExpression.Accept[T](ExpressionVisitor`1 v) in D:\dev\uxmal\reko\master\src\Core\Expressions\BinaryExpression.cs:line 59
   at Reko.Typing.TypeCollector.VisitDeclaration(Declaration decl) in D:\dev\uxmal\reko\master\src\Decompiler\Typing\TypeCollector.cs:line 182
   at Reko.Core.Code.Declaration.Accept(InstructionVisitor v) in D:\dev\uxmal\reko\master\src\Core\Code\Declaration.cs:line 49
   at Reko.Typing.TypeCollector.CollectTypes() in D:\dev\uxmal\reko\master\src\Decompiler\Typing\TypeCollector.cs:line 85
0000000000411B41: error: An error occurred while processing the statement word64 rdx_227 = rdx_185 - 0x03 - (al_216 * 0x02 <u 0x00) - (fp - 0x00000000000000B8).
    Pulling difference ptr64 and bool
       at Reko.Core.Expressions.ExpressionTypeAscenderBase.PullDiffDataType(DataType dtLeft, DataType dtRight) in D:\dev\uxmal\reko\master\src\Core\Expressions\ExpressionTypeAscenderBase.cs:line 272
   at Reko.Core.Expressions.ExpressionTypeAscenderBase.VisitBinaryExpression(BinaryExpression binExp) in D:\dev\uxmal\reko\master\src\Core\Expressions\ExpressionTypeAscenderBase.cs:line 109
   at Reko.Core.Expressions.BinaryExpression.Accept[T](ExpressionVisitor`1 v) in D:\dev\uxmal\reko\master\src\Core\Expressions\BinaryExpression.cs:line 59
   at Reko.Core.Expressions.ExpressionTypeAscenderBase.VisitBinaryExpression(BinaryExpression binExp) in D:\dev\uxmal\reko\master\src\Core\Expressions\ExpressionTypeAscenderBase.cs:line 96
   at Reko.Core.Expressions.BinaryExpression.Accept[T](ExpressionVisitor`1 v) in D:\dev\uxmal\reko\master\src\Core\Expressions\BinaryExpression.cs:line 59
   at Reko.Typing.TypeCollector.VisitDeclaration(Declaration decl) in D:\dev\uxmal\reko\master\src\Decompiler\Typing\TypeCollector.cs:line 182
   at Reko.Core.Code.Declaration.Accept(InstructionVisitor v) in D:\dev\uxmal\reko\master\src\Core\Code\Declaration.cs:line 49
   at Reko.Typing.TypeCollector.CollectTypes() in D:\dev\uxmal\reko\master\src\Decompiler\Typing\TypeCollector.cs:line 85
0000000000411B7C: error: An error occurred while processing the statement word64 r10_271 = r10_203 - 0x03 - (al_257 * 0x02 <u 0x00) - (fp - 0x0000000000000078).
    Pulling difference ptr64 and bool
       at Reko.Core.Expressions.ExpressionTypeAscenderBase.PullDiffDataType(DataType dtLeft, DataType dtRight) in D:\dev\uxmal\reko\master\src\Core\Expressions\ExpressionTypeAscenderBase.cs:line 272
   at Reko.Core.Expressions.ExpressionTypeAscenderBase.VisitBinaryExpression(BinaryExpression binExp) in D:\dev\uxmal\reko\master\src\Core\Expressions\ExpressionTypeAscenderBase.cs:line 109
   at Reko.Core.Expressions.BinaryExpression.Accept[T](ExpressionVisitor`1 v) in D:\dev\uxmal\reko\master\src\Core\Expressions\BinaryExpression.cs:line 59
   at Reko.Core.Expressions.ExpressionTypeAscenderBase.VisitBinaryExpression(BinaryExpression binExp) in D:\dev\uxmal\reko\master\src\Core\Expressions\ExpressionTypeAscenderBase.cs:line 96
   at Reko.Core.Expressions.BinaryExpression.Accept[T](ExpressionVisitor`1 v) in D:\dev\uxmal\reko\master\src\Core\Expressions\BinaryExpression.cs:line 59
   at Reko.Typing.TypeCollector.VisitDeclaration(Declaration decl) in D:\dev\uxmal\reko\master\src\Decompiler\Typing\TypeCollector.cs:line 182
   at Reko.Core.Code.Declaration.Accept(InstructionVisitor v) in D:\dev\uxmal\reko\master\src\Core\Code\Declaration.cs:line 49
   at Reko.Typing.TypeCollector.CollectTypes() in D:\dev\uxmal\reko\master\src\Decompiler\Typing\TypeCollector.cs:line 85
fn0000000000407EA0: warning: Structure analysis stopped making progress, quitting. Please report this issue at https://github.com/uxmal/reko
fn000000000040E450: warning: Structure analysis stopped making progress, quitting. Please report this issue at https://github.com/uxmal/reko
fn0000000000410C90: warning: Structure analysis stopped making progress, quitting. Please report this issue at https://github.com/uxmal/reko
00411F40: warning: Expected sizes of arrays to have been determined by now
00412C00: warning: Expected sizes of arrays to have been determined by now
00412C60: warning: Expected sizes of arrays to have been determined by now
00412D00: warning: Expected sizes of arrays to have been determined by now
00412EC0: warning: Expected sizes of arrays to have been determined by now
00412F00: warning: Expected sizes of arrays to have been determined by now
00412F50: warning: Expected sizes of arrays to have been determined by now
00412F80: warning: Expected sizes of arrays to have been determined by now
00412FB0: warning: Expected sizes of arrays to have been determined by now
00412FE0: warning: Expected sizes of arrays to have been determined by now
00413010: warning: Expected sizes of arrays to have been determined by now
00413040: warning: Expected sizes of arrays to have been determined by now
004135E0: warning: Expected sizes of arrays to have been determined by now
004136B0: warning: Expected sizes of arrays to have been determined by now
004136C0: warning: Expected sizes of arrays to have been determined by now
00413700: warning: Expected sizes of arrays to have been determined by now
00415F50: warning: Expected sizes of arrays to have been determined by now
00415F60: warning: Expected sizes of arrays to have been determined by now
00416068: warning: Expected sizes of arrays to have been determined by now
00416460: warning: Expected sizes of arrays to have been determined by now
00416480: warning: Expected sizes of arrays to have been determined by now
004164E8: warning: Expected sizes of arrays to have been determined by now
00416C18: warning: Expected sizes of arrays to have been determined by now
00416E38: warning: Expected sizes of arrays to have been determined by now
0061B040: warning: Expected sizes of arrays to have been determined by now
00411F40: warning: Expected sizes of arrays to have been determined by now
00412C00: warning: Expected sizes of arrays to have been determined by now
00412C60: warning: Expected sizes of arrays to have been determined by now
00412D00: warning: Expected sizes of arrays to have been determined by now
00412EC0: warning: Expected sizes of arrays to have been determined by now
00412F00: warning: Expected sizes of arrays to have been determined by now
00412F50: warning: Expected sizes of arrays to have been determined by now
00412F80: warning: Expected sizes of arrays to have been determined by now
00412FB0: warning: Expected sizes of arrays to have been determined by now
00412FE0: warning: Expected sizes of arrays to have been determined by now
00413010: warning: Expected sizes of arrays to have been determined by now
00413040: warning: Expected sizes of arrays to have been determined by now
004135E0: warning: Expected sizes of arrays to have been determined by now
004136B0: warning: Expected sizes of arrays to have been determined by now
004136C0: warning: Expected sizes of arrays to have been determined by now
00413700: warning: Expected sizes of arrays to have been determined by now
00415F50: warning: Expected sizes of arrays to have been determined by now
00415F60: warning: Expected sizes of arrays to have been determined by now
00416068: warning: Expected sizes of arrays to have been determined by now
00416460: warning: Expected sizes of arrays to have been determined by now
00416480: warning: Expected sizes of arrays to have been determined by now
004164E8: warning: Expected sizes of arrays to have been determined by now
00416C18: warning: Expected sizes of arrays to have been determined by now
00416E38: warning: Expected sizes of arrays to have been determined by now
0061B040: warning: Expected sizes of arrays to have been determined by now
=== Elf\x86-64\pngpixel\pngpixel
*** Elf\x86-64\pngpixel\pngpixel
00000000004013B1: warning: Unable to resolve imported reference png_create_read_struct.
00000000004013CE: warning: Unable to resolve imported reference png_create_info_struct.
00000000004013F2: warning: Unable to resolve imported reference png_init_io.
0000000000401405: warning: Unable to resolve imported reference png_read_info.
0000000000401418: warning: Unable to resolve imported reference png_get_rowbytes.
000000000040142A: warning: Unable to resolve imported reference png_malloc.
0000000000401469: warning: Unable to resolve imported reference png_get_IHDR.
00000000004014A6: warning: Unable to resolve imported reference png_error.
00000000004014B2: warning: Unable to resolve imported reference png_start_read_image.
0000000000401695: warning: Unable to resolve imported reference png_free.
00000000004016A8: warning: Unable to resolve imported reference png_destroy_info_struct.
00000000004016EF: warning: Unable to resolve imported reference png_destroy_read_struct.
00000000004016BB: warning: Unable to resolve imported reference png_error.
000000000040160D: warning: Unable to resolve imported reference png_read_row.
0000000000400F22: warning: Unable to resolve imported reference png_get_bit_depth.
0000000000400F3B: warning: Unable to resolve imported reference png_get_color_type.
00000000004012D5: warning: Unable to resolve imported reference png_error.
0000000000400FD1: warning: Unable to resolve imported reference png_get_PLTE.
0000000000401021: warning: Unable to resolve imported reference png_get_tRNS.
0000000000400DBE: warning: Call target address 0000000000000000 is invalid.
0000000000400AEC: warning: Unable to resolve imported reference __gmon_start__.
0000000000400CC0: warning: Unable to resolve imported reference __gmon_start__.
0000000000400DAB: warning: Procedure frame_dummy previously had a return address of 8 bytes on the stack, but now seems to have a return address of 0 bytes on the stack.
0000000000400DC1: warning: Procedure frame_dummy previously had a return address of 8 bytes on the stack, but now seems to have a return address of 0 bytes on the stack.
0000000000400B30: warning: Unable to resolve imported reference png_get_bit_depth.
0000000000400B50: warning: Unable to resolve imported reference png_error.
0000000000400B60: warning: Unable to resolve imported reference png_start_read_image.
0000000000400B80: warning: Unable to resolve imported reference png_get_tRNS.
0000000000400B90: warning: Unable to resolve imported reference png_destroy_read_struct.
0000000000400BA0: warning: Unable to resolve imported reference png_free.
0000000000400BB0: warning: Unable to resolve imported reference png_get_color_type.
0000000000400BD0: warning: Unable to resolve imported reference png_create_read_struct.
0000000000400BE0: warning: Unable to resolve imported reference png_get_rowbytes.
0000000000400C00: warning: Unable to resolve imported reference png_read_row.
0000000000400C10: warning: Unable to resolve imported reference png_read_info.
0000000000400C20: warning: Unable to resolve imported reference png_malloc.
0000000000400C50: warning: Unable to resolve imported reference png_get_IHDR.
0000000000400C60: warning: Unable to resolve imported reference png_destroy_info_struct.
0000000000400C90: warning: Unable to resolve imported reference png_init_io.
0000000000400CA0: warning: Unable to resolve imported reference png_create_info_struct.
0000000000400CB0: warning: Unable to resolve imported reference png_get_PLTE.
0000000000400CC0: warning: Unable to resolve imported reference __gmon_start__.
l0000000000400E2D: warning: Non-integral switch expression
00401958: warning: Expected sizes of arrays to have been determined by now
00601E00: warning: Expected sizes of arrays to have been determined by now
00401958: warning: Expected sizes of arrays to have been determined by now
00601E00: warning: Expected sizes of arrays to have been determined by now
=== Elf\x86-64\retpoline\retpoline.elf
=== Elf\x86-64\retpoline\retpoline_stripped.elf
=== Elf\x86-64\simd_double\simd_double
=== Elf\zSeries\fib\example
*** Elf\zSeries\fib\example
00000702: warning: Unable to resolve imported reference __cxa_finalize.
000005C0: warning: Unable to resolve imported reference __cxa_finalize.
000007BE: error: An error occurred while processing the statement word64 r2_62 = fib((int64) (Mem24[r11_37 + 164:word32] - 2), DPB(r10_36, (word32) fib((int64) (dwLocA4_106 - 1), r10, fp - 328, r12, r13, 0x000007A8, out r10_36, out r11_37, out r12_38, out r13_39), 0), r11_37, r12_38, r13_39, 0x000007C4, out r10_57, out r11_21, out r12_118, out r13_119).
    Pulling difference ptr32 and (union (int64 u0) (ui32 u1))
       at Reko.Core.Expressions.ExpressionTypeAscenderBase.PullDiffDataType(DataType dtLeft, DataType dtRight) in D:\dev\uxmal\reko\master\src\Core\Expressions\ExpressionTypeAscenderBase.cs:line 272
   at Reko.Core.Expressions.ExpressionTypeAscenderBase.VisitBinaryExpression(BinaryExpression binExp) in D:\dev\uxmal\reko\master\src\Core\Expressions\ExpressionTypeAscenderBase.cs:line 109
   at Reko.Core.Expressions.BinaryExpression.Accept[T](ExpressionVisitor`1 v) in D:\dev\uxmal\reko\master\src\Core\Expressions\BinaryExpression.cs:line 59
   at Reko.Core.Expressions.ExpressionTypeAscenderBase.VisitApplication(Application appl) in D:\dev\uxmal\reko\master\src\Core\Expressions\ExpressionTypeAscenderBase.cs:line 65
   at Reko.Core.Expressions.Application.Accept[T](ExpressionVisitor`1 v) in D:\dev\uxmal\reko\master\src\Core\Expressions\Application.cs:line 55
   at Reko.Core.Expressions.ExpressionTypeAscenderBase.VisitCast(Cast cast) in D:\dev\uxmal\reko\master\src\Core\Expressions\ExpressionTypeAscenderBase.cs:line 289
   at Reko.Core.Expressions.Cast.Accept[T](ExpressionVisitor`1 v) in D:\dev\uxmal\reko\master\src\Core\Expressions\Cast.cs:line 52
   at Reko.Core.Expressions.ExpressionTypeAscenderBase.VisitDepositBits(DepositBits d) in D:\dev\uxmal\reko\master\src\Core\Expressions\ExpressionTypeAscenderBase.cs:line 326
   at Reko.Core.Expressions.DepositBits.Accept[T](ExpressionVisitor`1 v) in D:\dev\uxmal\reko\master\src\Core\Expressions\DepositBits.cs:line 68
   at Reko.Core.Expressions.ExpressionTypeAscenderBase.VisitApplication(Application appl) in D:\dev\uxmal\reko\master\src\Core\Expressions\ExpressionTypeAscenderBase.cs:line 65
   at Reko.Core.Expressions.Application.Accept[T](ExpressionVisitor`1 v) in D:\dev\uxmal\reko\master\src\Core\Expressions\Application.cs:line 55
   at Reko.Typing.TypeCollector.VisitDeclaration(Declaration decl) in D:\dev\uxmal\reko\master\src\Decompiler\Typing\TypeCollector.cs:line 182
   at Reko.Core.Code.Declaration.Accept(InstructionVisitor v) in D:\dev\uxmal\reko\master\src\Core\Code\Declaration.cs:line 49
   at Reko.Typing.TypeCollector.CollectTypes() in D:\dev\uxmal\reko\master\src\Decompiler\Typing\TypeCollector.cs:line 85
=== Hunk-m68k\BENCHFN
*** Hunk-m68k\BENCHFN
000011CE: warning: Procedure fn00001000 previously had a return address of 4 bytes on the stack, but now seems to have a return address of 0 bytes on the stack.
00001212: warning: Procedure fn00001000 previously had a return address of 4 bytes on the stack, but now seems to have a return address of 0 bytes on the stack.
00002FE6: error: An error occurred while processing the statement branch d0 - d5_830 >=u 0x00000000 l00002F9E.
    Pulling difference (ptr32 (struct 0004 (0 (ptr32 (struct (0 T_4299 t0000))) ptr0000))) and (union (int32 u0) (uint32 u1))
       at Reko.Core.Expressions.ExpressionTypeAscenderBase.PullDiffDataType(DataType dtLeft, DataType dtRight) in D:\dev\uxmal\reko\master\src\Core\Expressions\ExpressionTypeAscenderBase.cs:line 272
   at Reko.Core.Expressions.ExpressionTypeAscenderBase.VisitBinaryExpression(BinaryExpression binExp) in D:\dev\uxmal\reko\master\src\Core\Expressions\ExpressionTypeAscenderBase.cs:line 109
   at Reko.Core.Expressions.BinaryExpression.Accept[T](ExpressionVisitor`1 v) in D:\dev\uxmal\reko\master\src\Core\Expressions\BinaryExpression.cs:line 59
   at Reko.Core.Expressions.ExpressionTypeAscenderBase.VisitBinaryExpression(BinaryExpression binExp) in D:\dev\uxmal\reko\master\src\Core\Expressions\ExpressionTypeAscenderBase.cs:line 96
   at Reko.Core.Expressions.BinaryExpression.Accept[T](ExpressionVisitor`1 v) in D:\dev\uxmal\reko\master\src\Core\Expressions\BinaryExpression.cs:line 59
   at Reko.Typing.TypeCollector.VisitBranch(Branch branch) in D:\dev\uxmal\reko\master\src\Decompiler\Typing\TypeCollector.cs:line 156
   at Reko.Core.Code.Branch.Accept(InstructionVisitor v) in D:\dev\uxmal\reko\master\src\Core\Code\Branch.cs:line 55
   at Reko.Typing.TypeCollector.CollectTypes() in D:\dev\uxmal\reko\master\src\Decompiler\Typing\TypeCollector.cs:line 85
0000288D: warning: Expected sizes of arrays to have been determined by now
00003EAC: warning: Expected sizes of arrays to have been determined by now
0000288D: warning: Expected sizes of arrays to have been determined by now
00003EAC: warning: Expected sizes of arrays to have been determined by now
=== Hunk-m68k\BENCHLNG
=== Hunk-m68k\BENCHMUL
*** Hunk-m68k\BENCHMUL
000011CE: warning: Procedure fn00001000 previously had a return address of 4 bytes on the stack, but now seems to have a return address of 0 bytes on the stack.
00001212: warning: Procedure fn00001000 previously had a return address of 4 bytes on the stack, but now seems to have a return address of 0 bytes on the stack.
0000326E: error: An error occurred while processing the statement branch d0 - d5_830 >=u 0x00000000 l00003226.
    Pulling difference (ptr32 (struct 0004 (0 (ptr32 (struct (0 T_4832 t0000))) ptr0000))) and (union (int32 u0) (uint32 u1))
       at Reko.Core.Expressions.ExpressionTypeAscenderBase.PullDiffDataType(DataType dtLeft, DataType dtRight) in D:\dev\uxmal\reko\master\src\Core\Expressions\ExpressionTypeAscenderBase.cs:line 272
   at Reko.Core.Expressions.ExpressionTypeAscenderBase.VisitBinaryExpression(BinaryExpression binExp) in D:\dev\uxmal\reko\master\src\Core\Expressions\ExpressionTypeAscenderBase.cs:line 109
   at Reko.Core.Expressions.BinaryExpression.Accept[T](ExpressionVisitor`1 v) in D:\dev\uxmal\reko\master\src\Core\Expressions\BinaryExpression.cs:line 59
   at Reko.Core.Expressions.ExpressionTypeAscenderBase.VisitBinaryExpression(BinaryExpression binExp) in D:\dev\uxmal\reko\master\src\Core\Expressions\ExpressionTypeAscenderBase.cs:line 96
   at Reko.Core.Expressions.BinaryExpression.Accept[T](ExpressionVisitor`1 v) in D:\dev\uxmal\reko\master\src\Core\Expressions\BinaryExpression.cs:line 59
   at Reko.Typing.TypeCollector.VisitBranch(Branch branch) in D:\dev\uxmal\reko\master\src\Decompiler\Typing\TypeCollector.cs:line 156
   at Reko.Core.Code.Branch.Accept(InstructionVisitor v) in D:\dev\uxmal\reko\master\src\Core\Code\Branch.cs:line 55
   at Reko.Typing.TypeCollector.CollectTypes() in D:\dev\uxmal\reko\master\src\Decompiler\Typing\TypeCollector.cs:line 85
00002B15: warning: Expected sizes of arrays to have been determined by now
00004134: warning: Expected sizes of arrays to have been determined by now
00002B15: warning: Expected sizes of arrays to have been determined by now
00004134: warning: Expected sizes of arrays to have been determined by now
=== Hunk-m68k\BYTEOPS
=== Hunk-m68k\FIBO
*** Hunk-m68k\FIBO
000011CE: warning: Procedure fn00001000 previously had a return address of 4 bytes on the stack, but now seems to have a return address of 0 bytes on the stack.
00001212: warning: Procedure fn00001000 previously had a return address of 4 bytes on the stack, but now seems to have a return address of 0 bytes on the stack.
0000300A: error: An error occurred while processing the statement branch d0 - d5_830 >=u 0x00000000 l00002FC2.
    Pulling difference (ptr32 (struct 0004 (0 (ptr32 (struct (0 T_4302 t0000))) ptr0000))) and (union (int32 u0) (uint32 u1))
       at Reko.Core.Expressions.ExpressionTypeAscenderBase.PullDiffDataType(DataType dtLeft, DataType dtRight) in D:\dev\uxmal\reko\master\src\Core\Expressions\ExpressionTypeAscenderBase.cs:line 272
   at Reko.Core.Expressions.ExpressionTypeAscenderBase.VisitBinaryExpression(BinaryExpression binExp) in D:\dev\uxmal\reko\master\src\Core\Expressions\ExpressionTypeAscenderBase.cs:line 109
   at Reko.Core.Expressions.BinaryExpression.Accept[T](ExpressionVisitor`1 v) in D:\dev\uxmal\reko\master\src\Core\Expressions\BinaryExpression.cs:line 59
   at Reko.Core.Expressions.ExpressionTypeAscenderBase.VisitBinaryExpression(BinaryExpression binExp) in D:\dev\uxmal\reko\master\src\Core\Expressions\ExpressionTypeAscenderBase.cs:line 96
   at Reko.Core.Expressions.BinaryExpression.Accept[T](ExpressionVisitor`1 v) in D:\dev\uxmal\reko\master\src\Core\Expressions\BinaryExpression.cs:line 59
   at Reko.Typing.TypeCollector.VisitBranch(Branch branch) in D:\dev\uxmal\reko\master\src\Decompiler\Typing\TypeCollector.cs:line 156
   at Reko.Core.Code.Branch.Accept(InstructionVisitor v) in D:\dev\uxmal\reko\master\src\Core\Code\Branch.cs:line 55
   at Reko.Typing.TypeCollector.CollectTypes() in D:\dev\uxmal\reko\master\src\Decompiler\Typing\TypeCollector.cs:line 85
000028B1: warning: Expected sizes of arrays to have been determined by now
00003ED0: warning: Expected sizes of arrays to have been determined by now
000028B1: warning: Expected sizes of arrays to have been determined by now
00003ED0: warning: Expected sizes of arrays to have been determined by now
=== Hunk-m68k\MATRIXMU
=== Hunk-m68k\MAX
*** Hunk-m68k\MAX
000011CE: warning: Procedure fn00001000 previously had a return address of 4 bytes on the stack, but now seems to have a return address of 0 bytes on the stack.
00001212: warning: Procedure fn00001000 previously had a return address of 4 bytes on the stack, but now seems to have a return address of 0 bytes on the stack.
0000184A: error: An error occurred while processing the statement branch d0 - d5_830 >=u 0x00000000 l00001802.
    Pulling difference (ptr32 (struct 0004 (0 (ptr32 (struct (0 T_757 t0000))) ptr0000))) and (union (int32 u0) (uint32 u1))
       at Reko.Core.Expressions.ExpressionTypeAscenderBase.PullDiffDataType(DataType dtLeft, DataType dtRight) in D:\dev\uxmal\reko\master\src\Core\Expressions\ExpressionTypeAscenderBase.cs:line 272
   at Reko.Core.Expressions.ExpressionTypeAscenderBase.VisitBinaryExpression(BinaryExpression binExp) in D:\dev\uxmal\reko\master\src\Core\Expressions\ExpressionTypeAscenderBase.cs:line 109
   at Reko.Core.Expressions.BinaryExpression.Accept[T](ExpressionVisitor`1 v) in D:\dev\uxmal\reko\master\src\Core\Expressions\BinaryExpression.cs:line 59
   at Reko.Core.Expressions.ExpressionTypeAscenderBase.VisitBinaryExpression(BinaryExpression binExp) in D:\dev\uxmal\reko\master\src\Core\Expressions\ExpressionTypeAscenderBase.cs:line 96
   at Reko.Core.Expressions.BinaryExpression.Accept[T](ExpressionVisitor`1 v) in D:\dev\uxmal\reko\master\src\Core\Expressions\BinaryExpression.cs:line 59
   at Reko.Typing.TypeCollector.VisitBranch(Branch branch) in D:\dev\uxmal\reko\master\src\Decompiler\Typing\TypeCollector.cs:line 156
   at Reko.Core.Code.Branch.Accept(InstructionVisitor v) in D:\dev\uxmal\reko\master\src\Core\Code\Branch.cs:line 55
   at Reko.Typing.TypeCollector.CollectTypes() in D:\dev\uxmal\reko\master\src\Decompiler\Typing\TypeCollector.cs:line 85
00002BED: warning: Expected sizes of arrays to have been determined by now
00003DCC: warning: Expected sizes of arrays to have been determined by now
00002BED: warning: Expected sizes of arrays to have been determined by now
00003DCC: warning: Expected sizes of arrays to have been determined by now
=== Hunk-m68k\STRLEN
=== Hunk-m68k\TESTLONG
=== MZ-x86\BENCHFN.dcproject
*** MZ-x86\BENCHFN.dcproject
0800:1764: warning: Procedure __scanner previously had a return address of 2 bytes on the stack, but now seems to have a return address of 0 bytes on the stack.
0800:17AB: warning: Procedure __scanner previously had a return address of 2 bytes on the stack, but now seems to have a return address of 0 bytes on the stack.
0800:1788: warning: Procedure __scanner previously had a return address of 2 bytes on the stack, but now seems to have a return address of 0 bytes on the stack.
0800:1785: warning: Procedure __scanner previously had a return address of 2 bytes on the stack, but now seems to have a return address of 0 bytes on the stack.
0800:17E6: warning: Procedure __scanner previously had a return address of 2 bytes on the stack, but now seems to have a return address of 0 bytes on the stack.
0800:1895: warning: Procedure __scanner previously had a return address of 2 bytes on the stack, but now seems to have a return address of 0 bytes on the stack.
0800:196C: warning: Procedure __scanner previously had a return address of 2 bytes on the stack, but now seems to have a return address of 0 bytes on the stack.
0800:188F: warning: Procedure __scanner previously had a return address of 2 bytes on the stack, but now seems to have a return address of 0 bytes on the stack.
0800:1A03: warning: Procedure __scanner previously had a return address of 2 bytes on the stack, but now seems to have a return address of 0 bytes on the stack.
0800:1892: warning: Procedure __scanner previously had a return address of 2 bytes on the stack, but now seems to have a return address of 0 bytes on the stack.
0800:1A60: warning: Procedure __scanner previously had a return address of 2 bytes on the stack, but now seems to have a return address of 0 bytes on the stack.
0800:1969: warning: Procedure __scanner previously had a return address of 2 bytes on the stack, but now seems to have a return address of 0 bytes on the stack.
0800:1905: warning: Procedure __scanner previously had a return address of 2 bytes on the stack, but now seems to have a return address of 0 bytes on the stack.
0800:1ADD: warning: Procedure __scanner previously had a return address of 2 bytes on the stack, but now seems to have a return address of 0 bytes on the stack.
0800:1AE3: warning: Procedure __scanner previously had a return address of 2 bytes on the stack, but now seems to have a return address of 0 bytes on the stack.
0800:1AE8: warning: Procedure __scanner previously had a return address of 2 bytes on the stack, but now seems to have a return address of 0 bytes on the stack.
0800:092E: warning: x86 instruction 'jmpe' is not supported yet.
0800:0956: warning: x86 instruction 'jmpe' is not supported yet.
0800:0E6B: warning: x86 instruction 'ud0' is not supported yet.
09DB:020C: warning: x86 instruction 'ud0' is not supported yet.
09DB:0211: warning: x86 instruction 'ud0' is not supported yet.
0800:036F: warning: Procedure __setargv previously had a return address of 2 bytes on the stack, but now seems to have a return address of 0 bytes on the stack.
0800:0385: warning: Procedure __setargv previously had a return address of 2 bytes on the stack, but now seems to have a return address of 0 bytes on the stack.
0800:03FF: warning: Procedure __setargv previously had a return address of 2 bytes on the stack, but now seems to have a return address of 0 bytes on the stack.
0800:0392: warning: Procedure __setargv previously had a return address of 2 bytes on the stack, but now seems to have a return address of 0 bytes on the stack.
0800:0BA1: error: An error occurred while processing the statement word16 di_45 = si_102 - (fp - 0x0084).
    Not handling mp16 and mp16 yet.
       at Reko.Typing.ExpressionTypeDescender.PushMinuendDataType(DataType dtDiff, DataType dtSub) in D:\dev\uxmal\reko\master\src\Decompiler\Typing\ExpressionTypeDescender.cs:line 383
   at Reko.Typing.ExpressionTypeDescender.VisitBinaryExpression(BinaryExpression binExp, TypeVariable tv) in D:\dev\uxmal\reko\master\src\Decompiler\Typing\ExpressionTypeDescender.cs:line 227
   at Reko.Core.Expressions.BinaryExpression.Accept[T,C](ExpressionVisitor`2 v, C context) in D:\dev\uxmal\reko\master\src\Core\Expressions\BinaryExpression.cs:line 54
   at Reko.Typing.TypeCollector.VisitDeclaration(Declaration decl) in D:\dev\uxmal\reko\master\src\Decompiler\Typing\TypeCollector.cs:line 184
   at Reko.Core.Code.Declaration.Accept(InstructionVisitor v) in D:\dev\uxmal\reko\master\src\Core\Code\Declaration.cs:line 49
   at Reko.Typing.TypeCollector.CollectTypes() in D:\dev\uxmal\reko\master\src\Decompiler\Typing\TypeCollector.cs:line 85
0800:1358: error: An error occurred while processing the statement word16 di_327 = di_312 - (fp - 0x008A).
    Not handling (memptr T_2147 (struct (0 T_3098 t0000))) and mp16 yet.
       at Reko.Typing.ExpressionTypeDescender.PushMinuendDataType(DataType dtDiff, DataType dtSub) in D:\dev\uxmal\reko\master\src\Decompiler\Typing\ExpressionTypeDescender.cs:line 383
   at Reko.Typing.ExpressionTypeDescender.VisitBinaryExpression(BinaryExpression binExp, TypeVariable tv) in D:\dev\uxmal\reko\master\src\Decompiler\Typing\ExpressionTypeDescender.cs:line 227
   at Reko.Core.Expressions.BinaryExpression.Accept[T,C](ExpressionVisitor`2 v, C context) in D:\dev\uxmal\reko\master\src\Core\Expressions\BinaryExpression.cs:line 54
   at Reko.Typing.TypeCollector.VisitDeclaration(Declaration decl) in D:\dev\uxmal\reko\master\src\Decompiler\Typing\TypeCollector.cs:line 184
   at Reko.Core.Code.Declaration.Accept(InstructionVisitor v) in D:\dev\uxmal\reko\master\src\Core\Code\Declaration.cs:line 49
   at Reko.Typing.TypeCollector.CollectTypes() in D:\dev\uxmal\reko\master\src\Decompiler\Typing\TypeCollector.cs:line 85
l0800_112E: warning: Non-integral switch expression
l0800_17AE: warning: Non-integral switch expression
=== MachO\const.o
=== Microchip\C18\PIC18Extd\PIC18EggExtd.hex
*** Microchip\C18\PIC18Extd\PIC18EggExtd.hex
00013A: error: PIC Hardware stack underflow.
=== Microchip\C18\PIC18\PIC18Legacy.hex
*** Microchip\C18\PIC18\PIC18Legacy.hex
00013A: error: PIC Hardware stack underflow.
=== PDP-11\lunar.lda
*** PDP-11\lunar.lda
168A: warning: Procedure fn1674 previously had a return address of 0 bytes on the stack, but now seems to have a return address of 2 bytes on the stack.
0AFE: warning: Procedure fn0B06 previously had a return address of 0 bytes on the stack, but now seems to have a return address of 2 bytes on the stack.
0AF2: warning: Procedure fn0A94 previously had a return address of 2 bytes on the stack, but now seems to have a return address of 0 bytes on the stack.
0896: warning: Unable to determine size of call or jump table; there may be more than 2 entries.
0790: warning: Procedure fn0856 previously had a return address of 0 bytes on the stack, but now seems to have a return address of 2 bytes on the stack.
078C: warning: Procedure fn053A previously had a return address of 2 bytes on the stack, but now seems to have a return address of 0 bytes on the stack.
fn053A: error: An internal error occurred while building the expressions of fn053A
    The given key was not present in the dictionary.
       at System.ThrowHelper.ThrowKeyNotFoundException()
   at System.Collections.Generic.Dictionary`2.get_Item(TKey key)
   at Reko.Core.Lib.DominatorGraph`1.BuildDominanceFrontiers(DirectedGraph`1 graph, Dictionary`2 idoms) in D:\dev\uxmal\reko\master\src\Core\Lib\DominatorGraph.cs:line 196
   at Reko.Core.Lib.DominatorGraph`1..ctor(DirectedGraph`1 graph, T entryNode) in D:\dev\uxmal\reko\master\src\Core\Lib\DominatorGraph.cs:line 46
   at Reko.Core.Lib.BlockDominatorGraph..ctor(DirectedGraph`1 graph, Block entry) in D:\dev\uxmal\reko\master\src\Core\Lib\BlockDominatorGraph.cs:line 34
   at Reko.Analysis.DataFlowAnalysis.BuildExpressionTrees() in D:\dev\uxmal\reko\master\src\Decompiler\Analysis\DataFlowAnalysis.cs:line 345
l053A: warning: Phi functions will be ignored by type analysis. This may be caused by a failure in a previous stage of the decompilation.
fn053A: error: An error occurred while rewriting procedure to high-level language.
    The given key was not present in the dictionary.
       at System.ThrowHelper.ThrowKeyNotFoundException()
   at System.Collections.Generic.Dictionary`2.get_Item(TKey key)
   at Reko.Core.Lib.DominatorGraph`1.BuildDominanceFrontiers(DirectedGraph`1 graph, Dictionary`2 idoms) in D:\dev\uxmal\reko\master\src\Core\Lib\DominatorGraph.cs:line 196
   at Reko.Core.Lib.DominatorGraph`1..ctor(DirectedGraph`1 graph, T entryNode) in D:\dev\uxmal\reko\master\src\Core\Lib\DominatorGraph.cs:line 46
   at Reko.Structure.StructureAnalysis.Execute() in D:\dev\uxmal\reko\master\src\Decompiler\Structure\StructureAnalysis.cs:line 136
   at Reko.Structure.StructureAnalysis.Structure() in D:\dev\uxmal\reko\master\src\Decompiler\Structure\StructureAnalysis.cs:line 71
   at Reko.DecompilerDriver.StructureProgram() in D:\dev\uxmal\reko\master\src\Decompiler\Decompiler.cs:line 590
0000013E: warning: Expected sizes of arrays to have been determined by now
0000168C: warning: Expected sizes of arrays to have been determined by now
00001696: warning: Expected sizes of arrays to have been determined by now
0000182A: warning: Expected sizes of arrays to have been determined by now
000027B0: warning: Expected sizes of arrays to have been determined by now
000028F2: warning: Expected sizes of arrays to have been determined by now
000028F8: warning: Expected sizes of arrays to have been determined by now
000034E0: warning: Expected sizes of arrays to have been determined by now
0000013E: warning: Expected sizes of arrays to have been determined by now
0000168C: warning: Expected sizes of arrays to have been determined by now
00001696: warning: Expected sizes of arrays to have been determined by now
0000182A: warning: Expected sizes of arrays to have been determined by now
000027B0: warning: Expected sizes of arrays to have been determined by now
000028F2: warning: Expected sizes of arrays to have been determined by now
000028F8: warning: Expected sizes of arrays to have been determined by now
000034E0: warning: Expected sizes of arrays to have been determined by now
=== PDP-11\space.dcproject
*** PDP-11\space.dcproject
0EF2: warning: Procedure fn1900 previously had a return address of 0 bytes on the stack, but now seems to have a return address of 2 bytes on the stack.
46BE: warning: Unable to determine size of call or jump table; there may be more than 2 entries.
136E: warning: Procedure fn1370 previously had a return address of 0 bytes on the stack, but now seems to have a return address of 2 bytes on the stack.
243A: warning: Procedure fn243A previously had a return address of 2 bytes on the stack, but now seems to have a return address of 0 bytes on the stack.
07B6: warning: Procedure fn0754 previously had a return address of 0 bytes on the stack, but now seems to have a return address of 2 bytes on the stack.
07E6: warning: Procedure fn07BA previously had a return address of 2 bytes on the stack, but now seems to have a return address of 0 bytes on the stack.
07E4: warning: Procedure fn07BA previously had a return address of 2 bytes on the stack, but now seems to have a return address of 0 bytes on the stack.
07E4: warning: Procedure fn07BA previously had a return address of 2 bytes on the stack, but now seems to have a return address of 0 bytes on the stack.
0D22: error: An error occurred while processing the statement word16 r1_53 = (fp - 0x0006 << 1) + (fp - 0x0006).
    Not handling ptr16 and (union (cui16 u1) (ptr16 u0)) yet.
       at Reko.Typing.ExpressionTypeDescender.PushMinuendDataType(DataType dtDiff, DataType dtSub) in D:\dev\uxmal\reko\master\src\Decompiler\Typing\ExpressionTypeDescender.cs:line 377
   at Reko.Typing.ExpressionTypeDescender.VisitBinaryExpression(BinaryExpression binExp, TypeVariable tv) in D:\dev\uxmal\reko\master\src\Decompiler\Typing\ExpressionTypeDescender.cs:line 227
   at Reko.Core.Expressions.BinaryExpression.Accept[T,C](ExpressionVisitor`2 v, C context) in D:\dev\uxmal\reko\master\src\Core\Expressions\BinaryExpression.cs:line 54
   at Reko.Typing.ExpressionTypeDescender.VisitBinaryExpression(BinaryExpression binExp, TypeVariable tv) in D:\dev\uxmal\reko\master\src\Decompiler\Typing\ExpressionTypeDescender.cs:line 326
   at Reko.Core.Expressions.BinaryExpression.Accept[T,C](ExpressionVisitor`2 v, C context) in D:\dev\uxmal\reko\master\src\Core\Expressions\BinaryExpression.cs:line 54
   at Reko.Typing.TypeCollector.VisitDeclaration(Declaration decl) in D:\dev\uxmal\reko\master\src\Decompiler\Typing\TypeCollector.cs:line 184
   at Reko.Core.Code.Declaration.Accept(InstructionVisitor v) in D:\dev\uxmal\reko\master\src\Core\Code\Declaration.cs:line 49
   at Reko.Typing.TypeCollector.CollectTypes() in D:\dev\uxmal\reko\master\src\Decompiler\Typing\TypeCollector.cs:line 85
02DC: error: An error occurred while processing the statement branch r4_114 - 0x0038 - r2_136 >u 0x0000 l02D8.
    Pulling difference cu16 and (ptr16 (struct 0002 (0 word16 w0000)))
       at Reko.Core.Expressions.ExpressionTypeAscenderBase.PullDiffDataType(DataType dtLeft, DataType dtRight) in D:\dev\uxmal\reko\master\src\Core\Expressions\ExpressionTypeAscenderBase.cs:line 284
   at Reko.Core.Expressions.ExpressionTypeAscenderBase.VisitBinaryExpression(BinaryExpression binExp) in D:\dev\uxmal\reko\master\src\Core\Expressions\ExpressionTypeAscenderBase.cs:line 109
   at Reko.Core.Expressions.BinaryExpression.Accept[T](ExpressionVisitor`1 v) in D:\dev\uxmal\reko\master\src\Core\Expressions\BinaryExpression.cs:line 59
   at Reko.Core.Expressions.ExpressionTypeAscenderBase.VisitBinaryExpression(BinaryExpression binExp) in D:\dev\uxmal\reko\master\src\Core\Expressions\ExpressionTypeAscenderBase.cs:line 96
   at Reko.Core.Expressions.BinaryExpression.Accept[T](ExpressionVisitor`1 v) in D:\dev\uxmal\reko\master\src\Core\Expressions\BinaryExpression.cs:line 59
   at Reko.Typing.TypeCollector.VisitBranch(Branch branch) in D:\dev\uxmal\reko\master\src\Decompiler\Typing\TypeCollector.cs:line 156
   at Reko.Core.Code.Branch.Accept(InstructionVisitor v) in D:\dev\uxmal\reko\master\src\Core\Code\Branch.cs:line 55
   at Reko.Typing.TypeCollector.CollectTypes() in D:\dev\uxmal\reko\master\src\Decompiler\Typing\TypeCollector.cs:line 85
02DE: error: An error occurred while processing the statement Mem151[r4_91 - 0x003E + 0x0000:byte] = 0x0000.
    Not handling (ptr16 (struct (0 T_3353 t0000))) and (union (cu16 u0) (ptr16 u1)) yet
       at Reko.Typing.ExpressionTypeDescender.PushSubtrahendDataType(DataType dtDiff, DataType dtMin) in D:\dev\uxmal\reko\master\src\Decompiler\Typing\ExpressionTypeDescender.cs:line 396
   at Reko.Typing.ExpressionTypeDescender.VisitBinaryExpression(BinaryExpression binExp, TypeVariable tv) in D:\dev\uxmal\reko\master\src\Decompiler\Typing\ExpressionTypeDescender.cs:line 229
   at Reko.Core.Expressions.BinaryExpression.Accept[T,C](ExpressionVisitor`2 v, C context) in D:\dev\uxmal\reko\master\src\Core\Expressions\BinaryExpression.cs:line 54
   at Reko.Typing.ExpressionTypeDescender.VisitMemoryAccess(Expression basePointer, TypeVariable tvAccess, Expression effectiveAddress, Expression globals) in D:\dev\uxmal\reko\master\src\Decompiler\Typing\ExpressionTypeDescender.cs:line 564
   at Reko.Typing.ExpressionTypeDescender.VisitMemoryAccess(MemoryAccess access, TypeVariable tv) in D:\dev\uxmal\reko\master\src\Decompiler\Typing\ExpressionTypeDescender.cs:line 497
   at Reko.Core.Expressions.MemoryAccess.Accept[T,C](ExpressionVisitor`2 v, C context) in D:\dev\uxmal\reko\master\src\Core\Expressions\MemoryAccess.cs:line 71
   at Reko.Typing.TypeCollector.VisitStore(Store store) in D:\dev\uxmal\reko\master\src\Decompiler\Typing\TypeCollector.cs:line 245
   at Reko.Core.Code.Store.Accept(InstructionVisitor v) in D:\dev\uxmal\reko\master\src\Core\Code\Assignment.cs:line 87
   at Reko.Typing.TypeCollector.CollectTypes() in D:\dev\uxmal\reko\master\src\Decompiler\Typing\TypeCollector.cs:line 85
fn0EF8: warning: Structure analysis stopped making progress, quitting. Please report this issue at https://github.com/uxmal/reko
000047E4: warning: Expected sizes of arrays to have been determined by now
0000541C: warning: Expected sizes of arrays to have been determined by now
000047E4: warning: Expected sizes of arrays to have been determined by now
0000541C: warning: Expected sizes of arrays to have been determined by now
=== PDP-11\spcinv.sav
=== PE\MIPS\swlswr\test.exe
=== PE\PPC\hello_ppc.exe
=== PE\m68k\hello_m68k.dcproject
=== PE\x86-64\varargs_test\varargs_test.exe
*** PE\x86-64\varargs_test\varargs_test.exe
varargs_test.exe: warning: Win32 X86-64 main procedure finder not implemented yet.
0000000140001A14: warning: Unable to resolve imported reference KERNEL32.dll!RtlVirtualUnwind.
0000000140001E46: warning: Unable to guess parameters of api-ms-win-crt-runtime-l1-1-0.dll!_register_thread_local_exe_atexit_callback.
0000000140001E34: warning: Unable to guess parameters of api-ms-win-crt-runtime-l1-1-0.dll!__p___argv.
0000000140001E2E: warning: Unable to guess parameters of api-ms-win-crt-runtime-l1-1-0.dll!__p___argc.
0000000140001E0A: warning: Unable to guess parameters of api-ms-win-crt-runtime-l1-1-0.dll!_get_initial_narrow_environment.
0000000140001168: warning: Unable to guess parameters of api-ms-win-crt-stdio-l1-1-0.dll!__acrt_iob_func.
0000000140001187: warning: Unable to guess parameters of api-ms-win-crt-stdio-l1-1-0.dll!__stdio_common_vfprintf.
00000001400010F5: warning: Unable to guess parameters of api-ms-win-crt-stdio-l1-1-0.dll!__acrt_iob_func.
0000000140001114: warning: Unable to guess parameters of api-ms-win-crt-stdio-l1-1-0.dll!__stdio_common_vfscanf.
00000001400015AC: warning: Unable to resolve imported reference KERNEL32.dll!RtlVirtualUnwind.
0000000140001E3A: warning: Unable to guess parameters of api-ms-win-crt-runtime-l1-1-0.dll!_cexit.
0000000140001E52: warning: Unable to guess parameters of api-ms-win-crt-heap-l1-1-0.dll!_set_new_mode.
0000000140001E5E: warning: Unable to guess parameters of api-ms-win-crt-runtime-l1-1-0.dll!_initialize_onexit_table.
0000000140001E5E: warning: Unable to guess parameters of api-ms-win-crt-runtime-l1-1-0.dll!_initialize_onexit_table.
0000000140001DEC: warning: Unable to guess parameters of api-ms-win-crt-runtime-l1-1-0.dll!_seh_filter_exe.
0000000140001E70: warning: Unable to resolve imported reference api-ms-win-crt-runtime-l1-1-0.dll!terminate.
0000000140001E6A: warning: Unable to guess parameters of api-ms-win-crt-runtime-l1-1-0.dll!_crt_atexit.
0000000140001E64: warning: Unable to guess parameters of api-ms-win-crt-runtime-l1-1-0.dll!_register_onexit_function.
00000001400011CC: warning: Procedure fn00000001400011B0 previously had a return address of 8 bytes on the stack, but now seems to have a return address of 0 bytes on the stack.
0000000140001441: warning: Procedure Win32CrtStartup previously had a return address of 8 bytes on the stack, but now seems to have a return address of 0 bytes on the stack.
0000000140001DF2: warning: Unable to guess parameters of api-ms-win-crt-runtime-l1-1-0.dll!_set_app_type.
0000000140001DFE: warning: Unable to guess parameters of api-ms-win-crt-runtime-l1-1-0.dll!_configure_narrow_argv.
0000000140001E4C: warning: Unable to guess parameters of api-ms-win-crt-locale-l1-1-0.dll!_configthreadlocale.
0000000140001E04: warning: Unable to guess parameters of api-ms-win-crt-runtime-l1-1-0.dll!_initialize_narrow_environment.
0000000140001DE0: warning: Unable to guess parameters of VCRUNTIME140.dll!__C_specific_handler.
0000000140001DEC: warning: Unable to guess parameters of api-ms-win-crt-runtime-l1-1-0.dll!_seh_filter_exe.
0000000140001DF2: warning: Unable to guess parameters of api-ms-win-crt-runtime-l1-1-0.dll!_set_app_type.
0000000140001DFE: warning: Unable to guess parameters of api-ms-win-crt-runtime-l1-1-0.dll!_configure_narrow_argv.
0000000140001E04: warning: Unable to guess parameters of api-ms-win-crt-runtime-l1-1-0.dll!_initialize_narrow_environment.
0000000140001E0A: warning: Unable to guess parameters of api-ms-win-crt-runtime-l1-1-0.dll!_get_initial_narrow_environment.
0000000140001E2E: warning: Unable to guess parameters of api-ms-win-crt-runtime-l1-1-0.dll!__p___argc.
0000000140001E34: warning: Unable to guess parameters of api-ms-win-crt-runtime-l1-1-0.dll!__p___argv.
0000000140001E3A: warning: Unable to guess parameters of api-ms-win-crt-runtime-l1-1-0.dll!_cexit.
0000000140001E40: warning: Unable to guess parameters of api-ms-win-crt-runtime-l1-1-0.dll!_c_exit.
0000000140001E46: warning: Unable to guess parameters of api-ms-win-crt-runtime-l1-1-0.dll!_register_thread_local_exe_atexit_callback.
0000000140001E4C: warning: Unable to guess parameters of api-ms-win-crt-locale-l1-1-0.dll!_configthreadlocale.
0000000140001E52: warning: Unable to guess parameters of api-ms-win-crt-heap-l1-1-0.dll!_set_new_mode.
0000000140001E5E: warning: Unable to guess parameters of api-ms-win-crt-runtime-l1-1-0.dll!_initialize_onexit_table.
0000000140001E64: warning: Unable to guess parameters of api-ms-win-crt-runtime-l1-1-0.dll!_register_onexit_function.
0000000140001E6A: warning: Unable to guess parameters of api-ms-win-crt-runtime-l1-1-0.dll!_crt_atexit.
0000000140001E70: warning: Unable to resolve imported reference api-ms-win-crt-runtime-l1-1-0.dll!terminate.
00000001400010A4: error: An error occurred while processing the statement word64 rax_57 = fn00000001400011B0(rax_6 ^ fp - 200, rbx, rsi, rdi, qwLocD0, out rcx_58, out rdx_59, out r8_56).
    Pulling difference ptr64 and (union (int32 u0) (ui64 u1))
       at Reko.Core.Expressions.ExpressionTypeAscenderBase.PullDiffDataType(DataType dtLeft, DataType dtRight) in D:\dev\uxmal\reko\master\src\Core\Expressions\ExpressionTypeAscenderBase.cs:line 272
   at Reko.Core.Expressions.ExpressionTypeAscenderBase.VisitBinaryExpression(BinaryExpression binExp) in D:\dev\uxmal\reko\master\src\Core\Expressions\ExpressionTypeAscenderBase.cs:line 109
   at Reko.Core.Expressions.BinaryExpression.Accept[T](ExpressionVisitor`1 v) in D:\dev\uxmal\reko\master\src\Core\Expressions\BinaryExpression.cs:line 59
   at Reko.Core.Expressions.ExpressionTypeAscenderBase.VisitBinaryExpression(BinaryExpression binExp) in D:\dev\uxmal\reko\master\src\Core\Expressions\ExpressionTypeAscenderBase.cs:line 97
   at Reko.Core.Expressions.BinaryExpression.Accept[T](ExpressionVisitor`1 v) in D:\dev\uxmal\reko\master\src\Core\Expressions\BinaryExpression.cs:line 59
   at Reko.Core.Expressions.ExpressionTypeAscenderBase.VisitApplication(Application appl) in D:\dev\uxmal\reko\master\src\Core\Expressions\ExpressionTypeAscenderBase.cs:line 65
   at Reko.Core.Expressions.Application.Accept[T](ExpressionVisitor`1 v) in D:\dev\uxmal\reko\master\src\Core\Expressions\Application.cs:line 55
   at Reko.Typing.TypeCollector.VisitDeclaration(Declaration decl) in D:\dev\uxmal\reko\master\src\Decompiler\Typing\TypeCollector.cs:line 182
   at Reko.Core.Code.Declaration.Accept(InstructionVisitor v) in D:\dev\uxmal\reko\master\src\Core\Code\Declaration.cs:line 49
   at Reko.Typing.TypeCollector.CollectTypes() in D:\dev\uxmal\reko\master\src\Decompiler\Typing\TypeCollector.cs:line 85
0000000140001752: error: An error occurred while processing the statement r8_23 = rcx - 0x0000000140000000.
    Pulling difference (union ((ptr64 (struct (0 T_870 t0000) (6 T_883 t0006) (14 T_891 t0014) (18 T_876 t0018))) u1) (uint64 u0) (ptr64 u2)) and ptr64
       at Reko.Core.Expressions.ExpressionTypeAscenderBase.PullDiffDataType(DataType dtLeft, DataType dtRight) in D:\dev\uxmal\reko\master\src\Core\Expressions\ExpressionTypeAscenderBase.cs:line 284
   at Reko.Core.Expressions.ExpressionTypeAscenderBase.VisitBinaryExpression(BinaryExpression binExp) in D:\dev\uxmal\reko\master\src\Core\Expressions\ExpressionTypeAscenderBase.cs:line 109
   at Reko.Core.Expressions.BinaryExpression.Accept[T](ExpressionVisitor`1 v) in D:\dev\uxmal\reko\master\src\Core\Expressions\BinaryExpression.cs:line 59
   at Reko.Typing.TypeCollector.VisitAssignment(Assignment ass) in D:\dev\uxmal\reko\master\src\Decompiler\Typing\TypeCollector.cs:line 144
   at Reko.Core.Code.Assignment.Accept(InstructionVisitor v) in D:\dev\uxmal\reko\master\src\Core\Code\Assignment.cs:line 54
   at Reko.Typing.TypeCollector.CollectTypes() in D:\dev\uxmal\reko\master\src\Decompiler\Typing\TypeCollector.cs:line 85
=== PE\x86\ExeDll\Executable.exe
=== PE\x86\IncorrectUserSignature\IncorrectUserSignature.dcproject
=== PE\x86\RussianText\RussianText.exe
=== PE\x86\VCExeSample\VCExeSample.dcproject
=== PE\x86\demo_upx\Demo.exe
=== PE\x86\import-ordinals\import-ordinals.dcproject
=== PE\x86\pySample\pySample.dcproject
=== TLCS\900\ngp_iq\NGP_IQ.NGP
*** TLCS\900\ngp_iq\NGP_IQ.NGP
error: An error occurred during decompilation. System.ArgumentException: An item with the same key has already been added.
   at System.ThrowHelper.ThrowArgumentException(ExceptionResource resource)
   at System.Collections.Generic.Dictionary`2.Insert(TKey key, TValue value, Boolean add)
   at System.Linq.Enumerable.ToDictionary[TSource,TKey,TElement](IEnumerable`1 source, Func`2 keySelector, Func`2 elementSelector, IEqualityComparer`1 comparer)
   at System.Linq.Enumerable.ToDictionary[TSource,TKey,TElement](IEnumerable`1 source, Func`2 keySelector, Func`2 elementSelector)
   at Reko.Analysis.CallRewriter.EnsureSignature(SsaState ssa, IStorageBinder frame, ProcedureFlow flow) in D:\dev\uxmal\reko\master\src\Decompiler\Analysis\CallRewriter.cs:line 128
   at Reko.Analysis.CallRewriter.Rewrite(IPlatform platform, List`1 ssts, ProgramDataFlow summaries, DecompilerEventListener eventListener) in D:\dev\uxmal\reko\master\src\Decompiler\Analysis\CallRewriter.cs:line 96
   at Reko.Analysis.DataFlowAnalysis.UntangleProcedures() in D:\dev\uxmal\reko\master\src\Decompiler\Analysis\DataFlowAnalysis.cs:line 143
   at Reko.DecompilerDriver.AnalyzeDataFlow() in D:\dev\uxmal\reko\master\src\Decompiler\Decompiler.cs:line 127
   at Reko.CmdLine.CmdLineDriver.Decompile(Dictionary`2 pArgs) in D:\dev\uxmal\reko\master\src\Drivers\CmdLine\CmdLineDriver.cs:line 181
=== TLCS\90\TLCS-90.corpus
*** TLCS\90\TLCS-90.corpus
034E: warning: Procedure fn034E previously had a return address of 2 bytes on the stack, but now seems to have a return address of 0 bytes on the stack.
0B71: warning: Procedure fn5A49 previously had a return address of 0 bytes on the stack, but now seems to have a return address of 2 bytes on the stack.
5B21: warning: Procedure fn5A49 previously had a return address of 0 bytes on the stack, but now seems to have a return address of 2 bytes on the stack.
0E0F: warning: Procedure fn0CB7 previously had a return address of 2 bytes on the stack, but now seems to have a return address of 0 bytes on the stack.
0E0F: warning: Procedure fn0CB7 previously had a return address of 2 bytes on the stack, but now seems to have a return address of 0 bytes on the stack.
fn0B2C: error: An error occurred while renaming variables.
    Value cannot be null.
Parameter name: key
       at System.ThrowHelper.ThrowArgumentNullException(ExceptionArgument argument)
   at System.Collections.Generic.Dictionary`2.FindEntry(TKey key)
   at System.Collections.Generic.Dictionary`2.TryGetValue(TKey key, TValue& value)
   at Reko.Core.Lib.DominatorGraph`1.ImmediateDominator(T node) in D:\dev\uxmal\reko\master\src\Core\Lib\DominatorGraph.cs:line 128
   at Reko.Core.Lib.DominatorGraph`1.CommonDominator(IEnumerable`1 blocks) in D:\dev\uxmal\reko\master\src\Core\Lib\DominatorGraph.cs:line 100
   at Reko.Analysis.DeclarationInserter.InsertDeclaration(Web web) in D:\dev\uxmal\reko\master\src\Decompiler\Analysis\DeclarationInserter.cs:line 60
   at Reko.Analysis.WebBuilder.InsertDeclarations() in D:\dev\uxmal\reko\master\src\Decompiler\Analysis\WebBuilder.cs:line 89
   at Reko.Analysis.WebBuilder.Transform() in D:\dev\uxmal\reko\master\src\Decompiler\Analysis\WebBuilder.cs:line 107
fn1BA4: error: An internal error occurred while building the expressions of fn1BA4
    The given key was not present in the dictionary.
       at System.ThrowHelper.ThrowKeyNotFoundException()
   at System.Collections.Generic.Dictionary`2.get_Item(TKey key)
   at Reko.Core.Lib.DominatorGraph`1.BuildDominanceFrontiers(DirectedGraph`1 graph, Dictionary`2 idoms) in D:\dev\uxmal\reko\master\src\Core\Lib\DominatorGraph.cs:line 196
   at Reko.Core.Lib.DominatorGraph`1..ctor(DirectedGraph`1 graph, T entryNode) in D:\dev\uxmal\reko\master\src\Core\Lib\DominatorGraph.cs:line 46
   at Reko.Core.Lib.BlockDominatorGraph..ctor(DirectedGraph`1 graph, Block entry) in D:\dev\uxmal\reko\master\src\Core\Lib\BlockDominatorGraph.cs:line 34
   at Reko.Analysis.DataFlowAnalysis.BuildExpressionTrees() in D:\dev\uxmal\reko\master\src\Decompiler\Analysis\DataFlowAnalysis.cs:line 345
fn59FE: error: An internal error occurred while building the expressions of fn59FE
    The given key was not present in the dictionary.
       at System.ThrowHelper.ThrowKeyNotFoundException()
   at System.Collections.Generic.Dictionary`2.get_Item(TKey key)
   at Reko.Core.Lib.DominatorGraph`1.BuildDominanceFrontiers(DirectedGraph`1 graph, Dictionary`2 idoms) in D:\dev\uxmal\reko\master\src\Core\Lib\DominatorGraph.cs:line 196
   at Reko.Core.Lib.DominatorGraph`1..ctor(DirectedGraph`1 graph, T entryNode) in D:\dev\uxmal\reko\master\src\Core\Lib\DominatorGraph.cs:line 46
   at Reko.Core.Lib.BlockDominatorGraph..ctor(DirectedGraph`1 graph, Block entry) in D:\dev\uxmal\reko\master\src\Core\Lib\BlockDominatorGraph.cs:line 34
   at Reko.Analysis.DataFlowAnalysis.BuildExpressionTrees() in D:\dev\uxmal\reko\master\src\Decompiler\Analysis\DataFlowAnalysis.cs:line 345
l0A3F: warning: Phi functions will be ignored by type analysis. This may be caused by a failure in a previous stage of the decompilation.
fn03B2: warning: Structure analysis stopped making progress, quitting. Please report this issue at https://github.com/uxmal/reko
fn59FE: warning: Structure analysis stopped making progress, quitting. Please report this issue at https://github.com/uxmal/reko
00000823: warning: Expected sizes of arrays to have been determined by now
00000823: warning: Expected sizes of arrays to have been determined by now
=== VMS-vax\unzip.dcproject
*** VMS-vax\unzip.dcproject
000012B8: error: Instruction acbd	#8.0,r5,(sp),00007C18 too complex to rewrite.
0000178C: error: Instruction acbd	#8.0,(r4),(r9),00008805 too complex to rewrite.
00001C2B: error: Instruction acbd	-(r7),(r5),-(r2),00007D94 too complex to rewrite.
00001C48: error: Instruction acbd	-(r4),(r5),(r4),0000856E too complex to rewrite.
00001E12: error: Instruction acbd	(ap),(r11),-(r3),00007F38 too complex to rewrite.
00001E4D: error: Instruction acbd	(fp),-(r0),-(r2),000091B8 too complex to rewrite.
00001E96: error: Instruction acbd	(sp),-(r4),(r1),00008D05 too complex to rewrite.
00001EE6: error: Instruction acbd	(sp),-(r4),(r1),00008D55 too complex to rewrite.
00001F13: error: Instruction acbd	-(r6),(r5),(fp),0000847B too complex to rewrite.
00001F31: error: Instruction acbd	#8.0,(r6),(r9),000084A3 too complex to rewrite.
00001F63: error: Instruction acbd	-(r0),-(r4),(r9),00008DD8 too complex to rewrite.
00001F80: error: Instruction acbf	#8.0,(r6),(r9),000084F2 too complex to rewrite.
00001FB2: error: Instruction acbd	-(r0),-(r4),(r9),00008E27 too complex to rewrite.
00001FC9: error: Instruction acbd	-(r2),(fp),(r1),00004043 too complex to rewrite.
00001FCF: error: Instruction acbd	-(r0),-(r4),(r9),00008E44 too complex to rewrite.
00001FFD: error: Instruction acbd	-(r2),(fp),(r1),00004077 too complex to rewrite.
00002052: error: Instruction acbd	-(r2),(fp),(r1),00002ACC too complex to rewrite.
0000207A: error: Instruction acbd	-(r2),(fp),(r1),000040F4 too complex to rewrite.
0000209E: error: Instruction acbd	-(r2),(fp),(r1),00002B18 too complex to rewrite.
000020B3: error: Instruction acbd	-(r0),-(r4),(r9),00008F28 too complex to rewrite.
000020EA: error: Instruction acbd	-(r4),(r1),(ap),00004163 too complex to rewrite.
00002127: error: Instruction acbd	(fp),(fp),(r5),0000959B too complex to rewrite.
00002143: error: Instruction acbd	-(r2),-(r4),(r1),00008DAB too complex to rewrite.
00002154: error: Instruction acbd	-(r2),(fp),(r1),00002BCE too complex to rewrite.
000021A7: error: Instruction acbd	-(r5),-(r4),-(r0),00009622 too complex to rewrite.
000021B1: error: Instruction acbd	-(r5),(r7),(r8),000083D7 too complex to rewrite.
0000223E: error: Instruction acbd	-(r7),(r5),-(r2),000083A7 too complex to rewrite.
0000225B: error: Instruction acbd	-(r4),(r5),(r4),00008B81 too complex to rewrite.
00002280: error: Instruction acbd	-(r6),(r5),(fp),000087E8 too complex to rewrite.
000022CA: error: Instruction acbd	-(r0),-(r4),(r9),0000913F too complex to rewrite.
000022D4: error: Instruction acbd	(r4),(r9),(r6),00008843 too complex to rewrite.
000022F2: error: Instruction acbd	#8.0,(r5),-(r8),0000956C too complex to rewrite.
00002323: error: Instruction acbd	#8.0,(r5),-(r8),00008C8D too complex to rewrite.
00002372: error: Instruction acbd	#26.0,(fp),(pc),000088DC too complex to rewrite.
00002386: error: Instruction acbd	-(r0),-(r4),(r9),000091FB too complex to rewrite.
000023F6: error: Instruction acbf	fp,r5,r0,00006540 too complex to rewrite.
00002449: error: Instruction acbd	(r4),(r9),(r6),000089B8 too complex to rewrite.
000025D6: error: Instruction acbd	(fp),(r2),(r9),0000874A too complex to rewrite.
000026E4: error: Instruction acbd	#8.0,-(r4),(r5),00009757 too complex to rewrite.
0000270E: error: Instruction acbd	#26.0,(r3),(pc),00009D82 too complex to rewrite.
00002711: error: Instruction acbd	(sp),-(r6),(r5),00009B89 too complex to rewrite.
0000272A: error: Instruction acbd	-(r6),(r5),-(r2),000099A7 too complex to rewrite.
0000274D: error: Instruction acbd	-(r0),(r5),(sp),0000A173 too complex to rewrite.
000027A9: error: Instruction acbd	-(r2),(fp),(r1),00005623 too complex to rewrite.
000027CE: error: Instruction acbd	#8.0,(r3),(pc),00009E42 too complex to rewrite.
000027D1: error: Instruction acbd	(sp),-(r6),(r5),00009C49 too complex to rewrite.
000027E5: error: Instruction acbd	#8.0,-(r3),-(r4),00008D5D too complex to rewrite.
000027FE: error: Instruction acbd	-(r2),(fp),(r1),00005678 too complex to rewrite.
00002895: error: Instruction acbd	-(r5),-(r4),-(r0),00009D10 too complex to rewrite.
000028B5: error: Instruction acbd	-(r5),-(r4),-(r0),00009D30 too complex to rewrite.
000028E5: error: Instruction acbd	-(r2),(fp),(r1),0000495F too complex to rewrite.
000028EC: error: Instruction acbd	#8.0,-(r0),-(r5),00004966 too complex to rewrite.
000028F3: error: Instruction acbd	#8.0,-(r3),(r3),00008E6B too complex to rewrite.
0000290F: error: Instruction acbd	-(r5),-(r4),-(r0),00009D8A too complex to rewrite.
0000292E: error: Instruction acbd	(r3),(r1),-(r4),00004999 too complex to rewrite.
00002952: error: Instruction acbd	-(r5),-(r4),-(r0),00009DCD too complex to rewrite.
00002982: error: Instruction acbd	-(r2),(fp),(r1),000049FC too complex to rewrite.
00002989: error: Instruction acbd	#8.0,-(r0),-(r5),00004A03 too complex to rewrite.
00002990: error: Instruction acbd	#8.0,-(r3),(r3),00008F08 too complex to rewrite.
000029A5: error: Instruction acbd	pc,(pc),-(r5),00009A1F too complex to rewrite.
000029A7: error: Instruction acbd	-(r5),-(r4),-(r0),00009E22 too complex to rewrite.
000029CB: error: Instruction acbd	pc,(pc),-(r5),00009A45 too complex to rewrite.
000029CD: error: Instruction acbd	-(r5),-(r4),-(r0),00009E48 too complex to rewrite.
000029F9: error: Instruction acbf	#8.0,(r6),(r1),00009668 too complex to rewrite.
00002A13: error: Instruction acbd	fp,-(r6),(r5),0000A18B too complex to rewrite.
00002A33: error: Instruction acbd	#8.0,(r5),-(r8),00009CAD too complex to rewrite.
00002A4F: error: Instruction acbd	(sp),-(r3),(r5),00008575 too complex to rewrite.
00002A5F: error: Instruction acbd	#8.0,-(r3),(r1),00008FD2 too complex to rewrite.
00002B17: error: Instruction acbd	-(r5),(sp),(r4),0000743D too complex to rewrite.
00002B1E: error: Instruction acbf	#8.0,(r6),(r1),0000978D too complex to rewrite.
00002B3D: error: Instruction acbd	#8.0,(r6),(r1),000097AC too complex to rewrite.
00002B54: error: Instruction acbd	#8.0,(ap),(pc),000092C8 too complex to rewrite.
00002B77: error: Instruction acbd	(fp),-(r0),(ap),00009FE2 too complex to rewrite.
00002BAA: error: Instruction acbd	#8.0,(ap),(pc),0000931E too complex to rewrite.
00002BCD: error: Instruction acbd	#8.0,(ap),(pc),00009341 too complex to rewrite.
00002CA5: error: Instruction acbd	-(r5),(sp),(r4),000075CB too complex to rewrite.
00002CAC: error: Instruction acbf	#8.0,(r6),(r1),0000991B too complex to rewrite.
00002CC6: error: Instruction acbf	#8.0,(r6),(r1),00009935 too complex to rewrite.
00002D41: error: Instruction acbf	#8.0,(r6),(r1),000099B0 too complex to rewrite.
00002D51: error: Instruction acbd	(r4),(r9),(r6),00004DD0 too complex to rewrite.
00002D5E: error: Instruction acbf	#8.0,(r6),(r1),000099CD too complex to rewrite.
00002DC9: error: Instruction acbd	(sp),-(r6),(r5),0000A141 too complex to rewrite.
00002DFD: error: Instruction acbf	r5,r4,r0,00008258 too complex to rewrite.
00002E17: error: Instruction acbf	-(r0),(r5),(sp),00007B73 too complex to rewrite.
00002E86: error: Instruction acbd	-(r2),-(r2),(r5),0000A2EF too complex to rewrite.
00002EB1: error: Instruction acbd	(ap),(r1),-(r4),00009E20 too complex to rewrite.
00002EE3: error: Instruction acbd	(r3),(r1),(ap),00009AE9 too complex to rewrite.
00002EE9: error: Instruction acbd	(r3),(r1),(ap),00002EEF too complex to rewrite.
00003043: error: Instruction acbd	#8.0,(ap),(pc),000097B7 too complex to rewrite.
0000308B: error: Instruction acbd	#0.5,-(r9),(r5),00003104 too complex to rewrite.
000031C0: error: Instruction acbd	(fp),-(r0),(ap),0000A62B too complex to rewrite.
000031D6: error: Instruction acbd	(fp),-(r0),(ap),0000A641 too complex to rewrite.
000031EE: error: Instruction acbf	r0,r4,r3,000086F4 too complex to rewrite.
00003204: error: Instruction acbf	r0,r4,r3,00008C0A too complex to rewrite.
00003234: error: Instruction acbd	-(r2),(r5),(r4),00003244 too complex to rewrite.
0000325A: error: Instruction acbd	#8.0,-(r7),(r8),000095C9 too complex to rewrite.
00003263: error: Instruction acbd	#8.0,(r5),-(r8),0000A4DD too complex to rewrite.
00003275: error: Instruction acbd	-(r0),-(r4),(r9),0000A0EA too complex to rewrite.
00003288: error: Instruction acbd	-(r0),-(r4),(r9),0000A0FD too complex to rewrite.
0000329E: error: Instruction acbd	(sp),(r3),(r5),00005AC4 too complex to rewrite.
000032A4: error: Instruction acbd	(sp),(ap),-(r9),0000A1CA too complex to rewrite.
000032B6: error: Instruction acbd	-(r7),(r5),(r4),00003CE5 too complex to rewrite.
000032EB: error: Instruction acbd	-(r0),-(r4),(r9),0000A160 too complex to rewrite.
0000330C: error: Instruction acbd	-(r0),-(r4),(r9),0000A181 too complex to rewrite.
0000331D: error: Instruction acbd	#8.0,(fp),(pc),00009887 too complex to rewrite.
00003351: error: Instruction acbd	(fp),(r2),(r9),000094C5 too complex to rewrite.
00003379: error: Instruction acbd	-(r0),-(r4),(r9),0000A1EE too complex to rewrite.
000033A1: error: Instruction acbd	#8.0,-(r3),-(r0),0000970C too complex to rewrite.
000033B1: error: Instruction acbd	-(r2),(r9),(sp),0000541E too complex to rewrite.
000033F0: error: Instruction acbd	-(r0),-(r4),(r9),0000A265 too complex to rewrite.
0000341C: error: Instruction acbd	-(r7),(sp),(r5),00006394 too complex to rewrite.
00003424: error: Instruction acbd	-(r4),(r5),(r3),00009D9E too complex to rewrite.
0000346B: error: Instruction acbd	-(r5),(r7),(r8),00005691 too complex to rewrite.
000034BD: error: Instruction acbd	(r5),(ap),(pc),0000A829 too complex to rewrite.
000034D2: error: Instruction acbd	(ap),(r11),-(r3),000095F8 too complex to rewrite.
0000350D: error: Instruction acbd	(fp),-(r0),-(r2),0000A878 too complex to rewrite.
00003556: error: Instruction acbd	(sp),-(r4),(r1),0000A3C5 too complex to rewrite.
000035A6: error: Instruction acbd	(sp),-(r4),(r1),0000A415 too complex to rewrite.
00003656: error: Instruction acbd	-(r2),(fp),(r1),000056D0 too complex to rewrite.
0000365C: error: Instruction acbd	-(r0),-(r4),(r9),0000A4D1 too complex to rewrite.
00003689: error: Instruction acbd	-(r2),(fp),(r1),00005703 too complex to rewrite.
000036D8: error: Instruction acbd	-(r2),(fp),(r1),00004152 too complex to rewrite.
0000371E: error: Instruction acbd	-(r2),(fp),(r1),00004198 too complex to rewrite.
00003766: error: Instruction acbd	-(r2),(fp),(r1),000041E0 too complex to rewrite.
0000377B: error: Instruction acbd	-(r0),-(r4),(r9),0000A5F0 too complex to rewrite.
000037AD: error: Instruction acbd	-(r4),(r1),(ap),00005826 too complex to rewrite.
000037E4: error: Instruction acbd	(fp),(fp),(r5),0000AC58 too complex to rewrite.
00003808: error: Instruction acbd	-(r2),-(r4),(r1),0000A470 too complex to rewrite.
00003819: error: Instruction acbd	-(r2),(fp),(r1),00004293 too complex to rewrite.
0000385D: error: Instruction acbd	(ap),(ap),(pc),000058DA too complex to rewrite.
0000387C: error: Instruction acbd	-(r5),-(r4),-(r0),0000ACF7 too complex to rewrite.
00003886: error: Instruction acbd	-(r5),(r7),(r8),00009AAC too complex to rewrite.
000038AB: error: Instruction acbd	(fp),-(r0),(r9),00009A1D too complex to rewrite.
000038B6: error: Instruction acbd	-(r0),-(r4),(r9),0000A72B too complex to rewrite.
000038D6: error: Instruction acbd	#8.0,(r5),(sp),0000A252 too complex to rewrite.
000038DD: error: Instruction acbd	(sp),(fp),(r5),0000AD51 too complex to rewrite.
000038E4: error: Instruction acbd	-(r0),-(r4),(r9),0000A759 too complex to rewrite.
000038FB: error: Instruction acbd	(sp),(r5),fp,00007C01 too complex to rewrite.
00003901: error: Instruction acbf	r0,r9,r2,00008050 too complex to rewrite.
00003936: error: Instruction acbd	-(r2),-(r4),(r5),000062A0 too complex to rewrite.
00003971: error: Instruction acbd	-(r2),-(r4),(r5),000062DB too complex to rewrite.
000039F6: error: Instruction acbd	(r5),(ap),(pc),0000AD62 too complex to rewrite.
00003A0B: error: Instruction acbd	-(r2),-(r4),-(r3),0000AE31 too complex to rewrite.
00003A11: error: Instruction acbd	#8.0,-(r4),(r8),00005A7C too complex to rewrite.
00003A5C: error: Instruction acbd	-(r5),-(r2),(r3),0000ADC7 too complex to rewrite.
00003A95: error: Instruction acbd	-(r10),(r9),-(r0),00005ACA too complex to rewrite.
00003ACF: error: Instruction acbd	-(r10),(r9),-(r0),00009004 too complex to rewrite.
00003AE3: error: Instruction acbd	-(r4),(r8),(r5),00005B5B too complex to rewrite.
00003B03: error: Instruction acbd	-(r0),-(r4),-(r3),0000A864 too complex to rewrite.
00003B09: error: Instruction acbd	(r4),(r9),(r6),0000A078 too complex to rewrite.
00003B51: error: Instruction acbd	#8.0,(r5),-(r8),0000ADCB too complex to rewrite.
00003B82: error: Instruction acbd	#8.0,(r5),-(r8),0000A4EC too complex to rewrite.
00003BBE: error: Instruction acbd	#8.0,(fp),(pc),0000A128 too complex to rewrite.
00003BEA: error: Instruction acbd	-(r2),(r5),(r9),0000AA57 too complex to rewrite.
00003BF2: error: Instruction acbd	(fp),(fp),(r1),0000A066 too complex to rewrite.
00003C46: error: Instruction acbd	#8.0,-(r0),(r9),0000A1BC too complex to rewrite.
00003C4F: error: Instruction acbd	#8.0,(fp),(r5),0000AFC8 too complex to rewrite.
00003C75: error: Instruction acbd	-(r2),(fp),(r1),000065EF too complex to rewrite.
00003CB3: error: Instruction acbd	(fp),-(r0),-(r2),0000B01E too complex to rewrite.
00003D0C: error: Instruction acbd	(fp),(fp),(r5),0000B180 too complex to rewrite.
00003D2D: error: Instruction acbd	(ap),(ap),(pc),00005DAA too complex to rewrite.
00003D55: error: Instruction acbd	#8.0,(r5),-(r8),0000A6BF too complex to rewrite.
00003D62: error: Instruction acbd	(r4),(r9),(r6),0000A2D1 too complex to rewrite.
00003DBA: error: Instruction acbd	-(r6),(r5),-(r2),0000B037 too complex to rewrite.
00003DE2: error: Instruction acbd	#26.0,(r3),(pc),0000B456 too complex to rewrite.
00003DE5: error: Instruction acbd	(sp),-(r6),(r5),0000B25D too complex to rewrite.
00003E01: error: Instruction acbd	-(r6),(r5),-(r2),0000B07E too complex to rewrite.
00003E1B: error: Instruction acbd	(fp),-(r0),-(r4),0000AC8A too complex to rewrite.
00003E57: error: Instruction acbd	#8.0,(sp),(pc),00005ED1 too complex to rewrite.
00003E68: error: Instruction acbd	-(r2),(r9),(r5),000067E1 too complex to rewrite.
00003EDB: error: Instruction acbd	-(r7),(r5),-(r2),0000A044 too complex to rewrite.
00003F92: error: Instruction acbd	#8.0,(r6),(pc),00006007 too complex to rewrite.
00004D17: error: Instruction acbd	-(r0),(r5),(sp),0000C73D too complex to rewrite.
00004D5D: error: Instruction acbd	#8.0,(ap),(pc),0000B4D1 too complex to rewrite.
00004D8A: error: Instruction acbd	#8.0,(ap),(pc),0000B4FE too complex to rewrite.
00004D9B: error: Instruction acbd	-(r2),(r9),(sp),00007C08 too complex to rewrite.
00004DC6: error: Instruction acbd	(sp),-(r4),(r9),0000C33A too complex to rewrite.
00004DEB: error: Instruction acbd	(r2),(r1),(r2),0000C75D too complex to rewrite.
00004DF3: error: Instruction acbd	-(r2),-(r2),-(r5),0000C269 too complex to rewrite.
00004E1D: error: Instruction acbd	#8.0,-(r1),-(r5),0000C28C too complex to rewrite.
00004E2C: error: Instruction acbd	-(r4),(r8),(r5),00006EA4 too complex to rewrite.
00004E37: error: Instruction acbd	#8.0,(r3),(pc),0000C2AB too complex to rewrite.
00004E3A: error: Instruction acbd	(sp),-(r4),(r9),0000C3AE too complex to rewrite.
00004EA1: error: Instruction acbd	(fp),-(r0),(r1),00007D1B too complex to rewrite.
00004EDA: error: Instruction acbd	-(r2),-(r4),(r5),00006F44 too complex to rewrite.
00004EE1: error: Instruction acbd	(fp),-(r0),-(r2),0000C24C too complex to rewrite.
00004F1F: error: Instruction acbd	-(r2),-(r4),(r5),00005989 too complex to rewrite.
00004F43: error: Instruction acbd	(r11),(r5),(sp),0000C9B2 too complex to rewrite.
00004FF4: error: Instruction acbd	(r6),(r6),-(r3),0000C45F too complex to rewrite.
00005038: error: Instruction acbd	#8.0,-(r5),(sp),0000BFA1 too complex to rewrite.
0000503D: error: Instruction acbd	(fp),-(r0),-(r2),0000C3A8 too complex to rewrite.
00005063: error: Instruction acbd	-(r3),(r5),(r4),0000C489 too complex to rewrite.
00005069: error: Instruction acbd	#8.0,-(r2),(r5),0000C5E0 too complex to rewrite.
00005093: error: Instruction acbd	(fp),(fp),(r5),0000C507 too complex to rewrite.
000050A3: error: Instruction acbd	(r3),(r1),(ap),0000B8C9 too complex to rewrite.
000050C3: error: Instruction acbd	(r3),(r1),(ap),0000B8E9 too complex to rewrite.
000050DF: error: Instruction acbd	#8.0,-(r2),(r5),0000B412 too complex to rewrite.
000050E5: error: Instruction acbd	(fp),-(r0),(r5),0000C459 too complex to rewrite.
00005107: error: Instruction acbd	#8.0,-(r5),-(r3),00007172 too complex to rewrite.
00005144: error: Instruction acbd	(ap),-(r5),(fp),000071AF too complex to rewrite.
000051BC: error: Instruction acbd	(sp),-(r3),(r5),0000ACE2 too complex to rewrite.
000051FE: error: Instruction acbd	#8.0,(r6),(r9),0000B770 too complex to rewrite.
00005231: error: Instruction acbd	#8.0,(r7),(r5),000072AB too complex to rewrite.
00005258: error: Instruction acbd	-(r2),-(r2),(r5),0000C6C1 too complex to rewrite.
00005289: error: Instruction acbd	-(r2),-(r2),(r5),0000C6F2 too complex to rewrite.
000052B2: error: Instruction acbd	-(r2),-(r2),(r5),0000C71B too complex to rewrite.
000052C5: error: Instruction acbd	#8.0,(r5),-(r2),0000C23D too complex to rewrite.
000052DB: error: Instruction acbd	(fp),-(r0),-(r2),0000C646 too complex to rewrite.
000052F3: error: Instruction acbd	#8.0,(r5),-(r2),0000C26B too complex to rewrite.
00005349: error: Instruction acbd	-(r2),-(r4),(r5),000073B3 too complex to rewrite.
00005350: error: Instruction acbd	(fp),-(r0),-(r2),0000C6BB too complex to rewrite.
00005361: error: Instruction acbd	(r4),(r9),(sp),000081CE too complex to rewrite.
00005393: error: Instruction acbd	-(r5),(r7),(r8),0000C0B9 too complex to rewrite.
000053AC: error: Instruction acbd	(fp),-(r0),-(r2),0000C717 too complex to rewrite.
000053E1: error: Instruction acbd	(r2),(r1),(r2),0000CD53 too complex to rewrite.
00005401: error: Instruction acbd	(fp),-(r0),-(r2),0000C76C too complex to rewrite.
00005427: error: Instruction acbd	-(r5),(ap),(r4),0000B64D too complex to rewrite.
0000549F: error: Instruction acbd	(fp),-(r0),-(r2),0000C80A too complex to rewrite.
000054BE: error: Instruction acbd	-(r2),-(r4),(r5),00007528 too complex to rewrite.
00005505: error: Instruction acbd	(fp),-(r0),-(r2),0000C870 too complex to rewrite.
0000557F: error: Instruction acbd	-(r2),-(r4),(r5),000075E9 too complex to rewrite.
00005592: error: Instruction acbd	(fp),-(r0),-(r2),0000C8FD too complex to rewrite.
000055DC: error: Instruction acbd	-(r5),(ap),(r4),0000B802 too complex to rewrite.
000055FE: error: Instruction acbd	(r3),(r1),-(r4),00007669 too complex to rewrite.
0000562F: error: Instruction acbd	(r3),(r5),-(r3),0000BBA8 too complex to rewrite.
00005658: error: Instruction acbd	#8.0,(r6),(r1),0000B7D2 too complex to rewrite.
00005698: error: Instruction acbd	#8.0,-(r10),(r9),0000BD0E too complex to rewrite.
000056E5: error: Instruction acbd	-(r2),(r9),(r5),0000855E too complex to rewrite.
000056EE: error: Instruction acbd	#8.0,-(r10),(r9),0000BD64 too complex to rewrite.
000056FA: error: Instruction acbd	-(r5),(sp),(r4),0000612E too complex to rewrite.
0000590A: error: Instruction acbd	(sp),-(r4),-(r2),0000BD71 too complex to rewrite.
00005925: error: Instruction acbd	#8.0,-(r0),-(r2),0000BC9A too complex to rewrite.
00005929: error: Instruction acbd	(r3),(r5),-(r3),000079A2 too complex to rewrite.
00005957: error: Instruction acbd	#8.0,(r2),(r5),0000C57D too complex to rewrite.
0000598D: error: Instruction acbd	#8.0,-(r0),-(r2),0000BD02 too complex to rewrite.
00005991: error: Instruction acbd	(r3),(r5),-(r3),00007A0A too complex to rewrite.
000059BD: error: Instruction acbd	(sp),(r3),(r1),0000BF37 too complex to rewrite.
000059CC: error: Instruction acbd	(r7),(r5),-(r4),0000BF3A too complex to rewrite.
000059D7: error: Instruction acbd	-(r2),(r4),(r5),0000884F too complex to rewrite.
00005A19: error: Instruction acbd	(r5),-(r3),(sp),0000CE46 too complex to rewrite.
00005A2C: error: Instruction acbd	(fp),(r9),(sp),00007A99 too complex to rewrite.
00005A88: error: Instruction acbd	#8.0,-(r0),-(r2),0000BDFD too complex to rewrite.
00005A8C: error: Instruction acbd	(r3),(r5),-(r3),00007B05 too complex to rewrite.
00005AD4: error: Instruction acbd	#8.0,-(r0),-(r2),0000BE49 too complex to rewrite.
00005AD8: error: Instruction acbd	(r3),(r5),-(r3),00007B51 too complex to rewrite.
00005B0B: error: Instruction acbd	(r6),(r6),-(r3),0000CF76 too complex to rewrite.
00005B21: error: Instruction acbd	#8.0,-(r0),-(r2),0000BE96 too complex to rewrite.
00005B25: error: Instruction acbd	(r3),(r5),-(r3),00007B9E too complex to rewrite.
00005B82: error: Instruction acbd	-(r5),(sp),(r4),000065C3 too complex to rewrite.
00005B93: error: Instruction acbd	-(r2),-(r2),-(r5),0000D009 too complex to rewrite.
00005BAE: error: Instruction acbd	-(r2),-(r4),(r5),00007C18 too complex to rewrite.
00005BE1: error: Instruction acbd	#8.0,(ap),(pc),0000C355 too complex to rewrite.
00005C24: error: Instruction acbd	(fp),-(r0),(r5),0000CF98 too complex to rewrite.
00005C5E: error: Instruction acbd	-(r5),(sp),(r4),00007C92 too complex to rewrite.
00005C91: error: Instruction acbd	(sp),-(r3),-(r4),0000D100 too complex to rewrite.
00005CF7: error: Instruction acbd	(fp),(fp),(r5),0000D16B too complex to rewrite.
00005D07: error: Instruction acbd	-(r5),(sp),(r4),0000CC2D too complex to rewrite.
00005D48: error: Instruction acbd	(fp),(fp),(r5),0000D1BC too complex to rewrite.
00005E12: error: Instruction acbd	(r6),(r6),-(r3),0000D27D too complex to rewrite.
00005E52: error: Instruction acbd	(r6),(r6),-(r3),0000D2BD too complex to rewrite.
00005EC6: error: Instruction acbd	(r6),(r6),-(r3),0000D331 too complex to rewrite.
00005EE0: error: Instruction acbd	(sp),-(r3),-(r4),0000D34F too complex to rewrite.
00005F2C: error: Instruction acbd	(sp),-(r4),(r1),0000CD9B too complex to rewrite.
00005F83: error: Instruction acbd	(r6),(r6),-(r3),0000D3EE too complex to rewrite.
00005FDB: error: Instruction acbd	(sp),-(r3),-(r4),0000D44A too complex to rewrite.
00006049: error: Instruction acbd	(sp),-(r4),(r1),0000CEB8 too complex to rewrite.
00006074: error: Instruction acbd	-(r4),(r1),(ap),0000CF9A too complex to rewrite.
000060C7: error: Instruction acbd	(r6),(r6),-(r3),0000D532 too complex to rewrite.
0000612E: error: Instruction acbd	#8.0,-(r10),(r9),0000C7A4 too complex to rewrite.
00006139: error: Instruction acbd	(fp),(fp),(r5),0000D5AD too complex to rewrite.
00006151: error: Instruction acbd	(fp),(fp),(r5),0000D5C5 too complex to rewrite.
0000616E: error: Instruction acbd	(sp),-(r4),(r1),0000CFDD too complex to rewrite.
0000617B: error: Instruction acbd	(ap),(ap),(pc),0000CAF8 too complex to rewrite.
0000617E: error: Instruction acbd	-(r7),(r9),(sp),000081EB too complex to rewrite.
000061AE: error: Instruction acbd	(fp),(fp),(r5),0000D622 too complex to rewrite.
000061FB: error: Instruction acbd	(fp),(fp),(r5),0000D66F too complex to rewrite.
00006234: error: Instruction acbd	(fp),(fp),(r5),0000D6A8 too complex to rewrite.
0000625E: error: Instruction acbd	(fp),(fp),(r5),0000D6D2 too complex to rewrite.
000062C4: error: Instruction acbd	(fp),-(r0),-(r2),0000D62F too complex to rewrite.
000062DA: error: Instruction acbd	(fp),-(r0),-(r2),0000D645 too complex to rewrite.
0000639A: error: Instruction acbd	-(r2),(r5),(r4),000063C9 too complex to rewrite.
000063F7: error: Instruction acbd	(r4),(r5),(r4),0000D7FD too complex to rewrite.
000063FD: error: Instruction acbd	(r11),(r5),(sp),0000DE6C too complex to rewrite.
00006427: error: Instruction acbd	(r4),(r5),(r4),00008C4D too complex to rewrite.
00006436: error: Instruction acbd	-(r2),(fp),(r1),000064A8 too complex to rewrite.
00006499: error: Instruction acbd	(r6),(r6),-(r3),0000D904 too complex to rewrite.
000064A4: error: Instruction acbd	(r3),(r1),(ap),0000CCCA too complex to rewrite.
000064F0: error: Instruction acbd	-(r0),(r5),-(r2),0000D957 too complex to rewrite.
00006504: error: Instruction acbd	-(r2),(r9),(r7),0000D373 too complex to rewrite.
00006527: error: Instruction acbd	(r4),(r9),(sp),00008594 too complex to rewrite.
0000652E: error: Instruction acbd	(r6),-(r4),-(r7),0000D795 too complex to rewrite.
00006569: error: Instruction acbd	(fp),-(r0),(r1),0000CEE3 too complex to rewrite.
00006595: error: Instruction acbd	(r6),-(r4),-(r7),0000D7FC too complex to rewrite.
000065AF: error: Instruction acbd	#8.0,(r5),-(r8),0000D829 too complex to rewrite.
000065C8: error: Instruction acbd	(fp),-(r0),-(r2),0000D933 too complex to rewrite.
00006614: error: Instruction acbd	(sp),(r1),-(r2),00008693 too complex to rewrite.
0000661F: error: Instruction acbd	-(r3),(r9),(pc),00008F93 too complex to rewrite.
0000664D: error: Instruction acbd	#8.0,-(r4),-(r2),0000CBB8 too complex to rewrite.
0000665A: error: Instruction acbd	-(r3),(r9),(pc),00008FCE too complex to rewrite.
00006671: error: Instruction acbd	(fp),-(r0),-(r2),0000D9DC too complex to rewrite.
000066F3: error: Instruction acbd	(r3),(r1),(ap),0000CF19 too complex to rewrite.
0000672C: error: Instruction acbd	(r4),(r9),(r6),0000CC9B too complex to rewrite.
00006795: error: Instruction acbd	(fp),-(r0),-(r2),0000DB00 too complex to rewrite.
000067D6: error: Instruction acbd	(fp),-(r0),-(r2),0000DB41 too complex to rewrite.
000068A3: error: Instruction acbd	(fp),(fp),(r5),0000DD17 too complex to rewrite.
00006963: error: Instruction acbd	#8.0,(pc),(r3),0000CADD too complex to rewrite.
00006965: error: Instruction acbd	(r3),-(r4),(r1),000092D7 too complex to rewrite.
0000699B: error: Instruction acbd	#8.0,(pc),(r3),0000CB15 too complex to rewrite.
0000699D: error: Instruction acbd	(r3),-(r4),(r1),0000930F too complex to rewrite.
000069D0: error: Instruction acbd	#8.0,(pc),(r3),0000CB4A too complex to rewrite.
000069D2: error: Instruction acbd	(r3),-(r4),(r1),00009344 too complex to rewrite.
00006AA1: error: Instruction acbd	(sp),(ap),-(r9),00006AB1 too complex to rewrite.
00006B92: error: Instruction acbd	(sp),-(r4),(r1),0000DA01 too complex to rewrite.
00006CD7: error: Instruction acbd	(r3),(r1),(ap),0000D1FD too complex to rewrite.
00006D33: error: Instruction acbd	-(r5),(sp),-(r4),0000D159 too complex to rewrite.
00006D3D: error: Instruction acbd	#8.0,-(r3),-(r4),0000DFB2 too complex to rewrite.
00006D41: error: Instruction acbd	-(r2),(r1),(r7),00008DAC too complex to rewrite.
00006D8B: error: Instruction acbd	-(r2),(fp),(r1),0000D705 too complex to rewrite.
00006D98: error: Instruction acbd	-(r2),(r5),(r4),0000DF9E too complex to rewrite.
00006DAB: error: Instruction acbd	(r4),(r5),(r4),0000D1B1 too complex to rewrite.
00006DBA: error: Instruction acbd	(fp),-(r0),-(r2),0000E125 too complex to rewrite.
00006DE3: error: Instruction acbd	(r3),(r1),(ap),0000D309 too complex to rewrite.
00006E0D: error: Instruction acbd	(sp),-(r4),-(r2),0000DA82 too complex to rewrite.
00006E1C: error: Instruction acbd	-(r2),(fp),(r1),0000D796 too complex to rewrite.
00006E30: error: Instruction acbd	(r3),(r1),(ap),0000D356 too complex to rewrite.
00006E79: error: Instruction acbd	(r3),(r1),(ap),0000D39F too complex to rewrite.
00006EA1: error: Instruction acbd	(r4),(r9),(r6),0000D210 too complex to rewrite.
00006F2F: error: Instruction acbd	(r3),(r1),(ap),0000D455 too complex to rewrite.
00006F54: error: Instruction acbd	(fp),-(r0),-(r2),0000E2BF too complex to rewrite.
0000702F: error: Instruction acbd	(r3),(r1),(ap),0000D555 too complex to rewrite.
00007074: error: Instruction acbd	(r4),(r9),(r6),0000D3E3 too complex to rewrite.
000070A3: error: Instruction acbd	(r4),(r9),(r6),0000D412 too complex to rewrite.
000070BC: error: Instruction acbd	(sp),(ap),-(r9),00007AC2 too complex to rewrite.
000070CE: error: Instruction acbd	#8.0,(r6),(r9),0000D640 too complex to rewrite.
000070D6: error: Instruction acbd	(fp),(fp),(r5),0000E54A too complex to rewrite.
00007100: error: Instruction acbd	(fp),(fp),(r5),0000E574 too complex to rewrite.
0000714D: error: Instruction acbd	(fp),(fp),(r5),0000E5C1 too complex to rewrite.
00007287: error: Instruction acbd	#0.5,-(r6),(r6),00007301 too complex to rewrite.
0000767F: error: Instruction acbd	(sp),-(r6),(r5),0000E9F7 too complex to rewrite.
000077B5: error: Instruction acbd	-(r2),(r5),(r4),000077BB too complex to rewrite.
000077EC: error: Instruction acbd	(r11),(r5),(sp),000077F2 too complex to rewrite.
00007990: error: Instruction acbd	-(r5),(sp),(r4),0000A1B6 too complex to rewrite.
00007B05: error: Instruction acbd	(fp),-(r0),(r9),0000E077 too complex to rewrite.
00007D96: error: Instruction acbd	-(r0),-(r2),(r9),0000F1FD too complex to rewrite.
00007DF6: error: Instruction acbd	#8.0,-(r3),(r5),0000E961 too complex to rewrite.
00007E1E: error: Instruction acbd	(fp),-(r0),-(r2),0000F189 too complex to rewrite.
00007E4A: error: Instruction acbd	(fp),-(r0),-(r2),0000F1B5 too complex to rewrite.
00007ED3: error: Instruction acbd	-(r6),(r5),(fp),0000E43B too complex to rewrite.
0000968F: error: Instruction acbd	#0.5625,@(pc)+,@-08(fp)[r4],00009992 too complex to rewrite.
00009E95: error: Instruction acbd	#0.5625,@+2184CF02(r11),@+40C6(r5),0000B1A2 too complex to rewrite.
0000A37D: error: Instruction acbf	53DDA383,@0000A053,@-6B30FD05(fp),000073A9 too complex to rewrite.
0000AC19: error: Instruction acbf	-60820000(r7),@000192F4,@-2300(fp),0000A77C too complex to rewrite.
0000B65D: error: Instruction acbd	@-102F0002(fp),-3B(r2),@04FC0969,000086CE too complex to rewrite.
0000C590: error: Instruction acbf	@+0150(r5),@+5A53(r0),@(r0)+,00012529 too complex to rewrite.
0000C83E: error: Instruction acbf	#40.0,-18(fp),r2,0000CA08 too complex to rewrite.
0000FEBF: error: Instruction acbd	#0.8125,@(pc)+,+05EB(r3),000102C2 too complex to rewrite.
00010E7E: error: Instruction acbd	@EF9F6A83,-02(r5)[r8],@5DF0ACDE,00010D0D too complex to rewrite.
00010F1B: error: Instruction acbd	@08126320,@+0150(r5),@-373A(sp),0001622A too complex to rewrite.
00010F68: error: Instruction acbd	@0712636D,@-21B0(r5),+01C8(r6),0000ECC9 too complex to rewrite.
00011A1F: error: Instruction acbf	@-081E(r0),+0000(r5),r1,00017BC3 too complex to rewrite.
000145BC: error: Instruction acbf	#2.5,@(pc)+,+05EB(r5),000149BF too complex to rewrite.
00015E51: error: Instruction acbf	#7.0,@D0060D57,+0088(r6),0001670B too complex to rewrite.
0000ACAB: warning: Call target address 00000003 is invalid.
0000AC4E: warning: Call target address 00000003 is invalid.
0000A9E4: warning: Call target address 40009A48 is invalid.
00013E26: warning: Call target address 00000002 is invalid.
00014418: warning: Call target address 00000002 is invalid.
00011B27: warning: Call target address 00000002 is invalid.
00011B34: warning: Call target address 00000002 is invalid.
00011B41: warning: Call target address 00000002 is invalid.
00011B4E: warning: Call target address 00000002 is invalid.
00011B7D: warning: Call target address 00000002 is invalid.
00010700: warning: Call target address 4000E3D8 is invalid.
000101A8: warning: Call target address 4000E3D8 is invalid.
0000BD15: warning: Procedure fn0000BC8A previously had a return address of 4 bytes on the stack, but now seems to have a return address of 0 bytes on the stack.
0000C35C: warning: Call target address 40009A48 is invalid.
fn0000802E: error: An internal error occurred while building the expressions of fn0000802E
    The given key was not present in the dictionary.
       at System.ThrowHelper.ThrowKeyNotFoundException()
   at System.Collections.Generic.Dictionary`2.get_Item(TKey key)
   at Reko.Core.Lib.DominatorGraph`1.BuildDominanceFrontiers(DirectedGraph`1 graph, Dictionary`2 idoms) in D:\dev\uxmal\reko\master\src\Core\Lib\DominatorGraph.cs:line 196
   at Reko.Core.Lib.DominatorGraph`1..ctor(DirectedGraph`1 graph, T entryNode) in D:\dev\uxmal\reko\master\src\Core\Lib\DominatorGraph.cs:line 46
   at Reko.Core.Lib.BlockDominatorGraph..ctor(DirectedGraph`1 graph, Block entry) in D:\dev\uxmal\reko\master\src\Core\Lib\BlockDominatorGraph.cs:line 34
   at Reko.Analysis.DataFlowAnalysis.BuildExpressionTrees() in D:\dev\uxmal\reko\master\src\Decompiler\Analysis\DataFlowAnalysis.cs:line 345
fn00009746: error: An internal error occurred while building the expressions of fn00009746
    The given key was not present in the dictionary.
       at System.ThrowHelper.ThrowKeyNotFoundException()
   at System.Collections.Generic.Dictionary`2.get_Item(TKey key)
   at Reko.Core.Lib.DominatorGraph`1.BuildDominanceFrontiers(DirectedGraph`1 graph, Dictionary`2 idoms) in D:\dev\uxmal\reko\master\src\Core\Lib\DominatorGraph.cs:line 196
   at Reko.Core.Lib.DominatorGraph`1..ctor(DirectedGraph`1 graph, T entryNode) in D:\dev\uxmal\reko\master\src\Core\Lib\DominatorGraph.cs:line 46
   at Reko.Core.Lib.BlockDominatorGraph..ctor(DirectedGraph`1 graph, Block entry) in D:\dev\uxmal\reko\master\src\Core\Lib\BlockDominatorGraph.cs:line 34
   at Reko.Analysis.DataFlowAnalysis.BuildExpressionTrees() in D:\dev\uxmal\reko\master\src\Decompiler\Analysis\DataFlowAnalysis.cs:line 345
fn00010E6A: error: An internal error occurred while building the expressions of fn00010E6A
    The given key was not present in the dictionary.
       at System.ThrowHelper.ThrowKeyNotFoundException()
   at System.Collections.Generic.Dictionary`2.get_Item(TKey key)
   at Reko.Core.Lib.DominatorGraph`1.BuildDominanceFrontiers(DirectedGraph`1 graph, Dictionary`2 idoms) in D:\dev\uxmal\reko\master\src\Core\Lib\DominatorGraph.cs:line 196
   at Reko.Core.Lib.DominatorGraph`1..ctor(DirectedGraph`1 graph, T entryNode) in D:\dev\uxmal\reko\master\src\Core\Lib\DominatorGraph.cs:line 46
   at Reko.Core.Lib.BlockDominatorGraph..ctor(DirectedGraph`1 graph, Block entry) in D:\dev\uxmal\reko\master\src\Core\Lib\BlockDominatorGraph.cs:line 34
   at Reko.Analysis.DataFlowAnalysis.BuildExpressionTrees() in D:\dev\uxmal\reko\master\src\Decompiler\Analysis\DataFlowAnalysis.cs:line 345
fn000108D2: error: An internal error occurred while building the expressions of fn000108D2
    The given key was not present in the dictionary.
       at System.ThrowHelper.ThrowKeyNotFoundException()
   at System.Collections.Generic.Dictionary`2.get_Item(TKey key)
   at Reko.Core.Lib.DominatorGraph`1.BuildDominanceFrontiers(DirectedGraph`1 graph, Dictionary`2 idoms) in D:\dev\uxmal\reko\master\src\Core\Lib\DominatorGraph.cs:line 196
   at Reko.Core.Lib.DominatorGraph`1..ctor(DirectedGraph`1 graph, T entryNode) in D:\dev\uxmal\reko\master\src\Core\Lib\DominatorGraph.cs:line 46
   at Reko.Core.Lib.BlockDominatorGraph..ctor(DirectedGraph`1 graph, Block entry) in D:\dev\uxmal\reko\master\src\Core\Lib\BlockDominatorGraph.cs:line 34
   at Reko.Analysis.DataFlowAnalysis.BuildExpressionTrees() in D:\dev\uxmal\reko\master\src\Decompiler\Analysis\DataFlowAnalysis.cs:line 345
fn000125CA: error: An internal error occurred while building the expressions of fn000125CA
    The given key was not present in the dictionary.
       at System.ThrowHelper.ThrowKeyNotFoundException()
   at System.Collections.Generic.Dictionary`2.get_Item(TKey key)
   at Reko.Core.Lib.DominatorGraph`1.BuildDominanceFrontiers(DirectedGraph`1 graph, Dictionary`2 idoms) in D:\dev\uxmal\reko\master\src\Core\Lib\DominatorGraph.cs:line 196
   at Reko.Core.Lib.DominatorGraph`1..ctor(DirectedGraph`1 graph, T entryNode) in D:\dev\uxmal\reko\master\src\Core\Lib\DominatorGraph.cs:line 46
   at Reko.Core.Lib.BlockDominatorGraph..ctor(DirectedGraph`1 graph, Block entry) in D:\dev\uxmal\reko\master\src\Core\Lib\BlockDominatorGraph.cs:line 34
   at Reko.Analysis.DataFlowAnalysis.BuildExpressionTrees() in D:\dev\uxmal\reko\master\src\Decompiler\Analysis\DataFlowAnalysis.cs:line 345
fn000167AA: error: An internal error occurred while building the expressions of fn000167AA
    The given key was not present in the dictionary.
       at System.ThrowHelper.ThrowKeyNotFoundException()
   at System.Collections.Generic.Dictionary`2.get_Item(TKey key)
   at Reko.Core.Lib.DominatorGraph`1.BuildDominanceFrontiers(DirectedGraph`1 graph, Dictionary`2 idoms) in D:\dev\uxmal\reko\master\src\Core\Lib\DominatorGraph.cs:line 196
   at Reko.Core.Lib.DominatorGraph`1..ctor(DirectedGraph`1 graph, T entryNode) in D:\dev\uxmal\reko\master\src\Core\Lib\DominatorGraph.cs:line 46
   at Reko.Core.Lib.BlockDominatorGraph..ctor(DirectedGraph`1 graph, Block entry) in D:\dev\uxmal\reko\master\src\Core\Lib\BlockDominatorGraph.cs:line 34
   at Reko.Analysis.DataFlowAnalysis.BuildExpressionTrees() in D:\dev\uxmal\reko\master\src\Decompiler\Analysis\DataFlowAnalysis.cs:line 345
l00008081: warning: Phi functions will be ignored by type analysis. This may be caused by a failure in a previous stage of the decompilation.
0000981E: error: An error occurred while processing the statement branch Mem105[r4_131 + Mem105[r3_119 + 4:word32] - 0x00000002 + 0x00000000:byte] == 0x22 l00009824.
    Not handling (ptr32 (struct (0 T_434 t0000))) and (union (int32 u0) (ptr32 u1)) yet
       at Reko.Typing.ExpressionTypeDescender.PushSubtrahendDataType(DataType dtDiff, DataType dtMin) in D:\dev\uxmal\reko\master\src\Decompiler\Typing\ExpressionTypeDescender.cs:line 396
   at Reko.Typing.ExpressionTypeDescender.VisitBinaryExpression(BinaryExpression binExp, TypeVariable tv) in D:\dev\uxmal\reko\master\src\Decompiler\Typing\ExpressionTypeDescender.cs:line 229
   at Reko.Core.Expressions.BinaryExpression.Accept[T,C](ExpressionVisitor`2 v, C context) in D:\dev\uxmal\reko\master\src\Core\Expressions\BinaryExpression.cs:line 54
   at Reko.Typing.ExpressionTypeDescender.VisitMemoryAccess(Expression basePointer, TypeVariable tvAccess, Expression effectiveAddress, Expression globals) in D:\dev\uxmal\reko\master\src\Decompiler\Typing\ExpressionTypeDescender.cs:line 564
   at Reko.Typing.ExpressionTypeDescender.VisitMemoryAccess(MemoryAccess access, TypeVariable tv) in D:\dev\uxmal\reko\master\src\Decompiler\Typing\ExpressionTypeDescender.cs:line 497
   at Reko.Core.Expressions.MemoryAccess.Accept[T,C](ExpressionVisitor`2 v, C context) in D:\dev\uxmal\reko\master\src\Core\Expressions\MemoryAccess.cs:line 71
   at Reko.Typing.ExpressionTypeDescender.VisitBinaryExpression(BinaryExpression binExp, TypeVariable tv) in D:\dev\uxmal\reko\master\src\Decompiler\Typing\ExpressionTypeDescender.cs:line 325
   at Reko.Core.Expressions.BinaryExpression.Accept[T,C](ExpressionVisitor`2 v, C context) in D:\dev\uxmal\reko\master\src\Core\Expressions\BinaryExpression.cs:line 54
   at Reko.Typing.TypeCollector.VisitBranch(Branch branch) in D:\dev\uxmal\reko\master\src\Decompiler\Typing\TypeCollector.cs:line 158
   at Reko.Core.Code.Branch.Accept(InstructionVisitor v) in D:\dev\uxmal\reko\master\src\Core\Code\Branch.cs:line 55
   at Reko.Typing.TypeCollector.CollectTypes() in D:\dev\uxmal\reko\master\src\Decompiler\Typing\TypeCollector.cs:line 85
fn00009746: error: An error occurred while rewriting procedure to high-level language.
    The given key was not present in the dictionary.
       at System.ThrowHelper.ThrowKeyNotFoundException()
   at System.Collections.Generic.Dictionary`2.get_Item(TKey key)
   at Reko.Core.Lib.DominatorGraph`1.BuildDominanceFrontiers(DirectedGraph`1 graph, Dictionary`2 idoms) in D:\dev\uxmal\reko\master\src\Core\Lib\DominatorGraph.cs:line 196
   at Reko.Core.Lib.DominatorGraph`1..ctor(DirectedGraph`1 graph, T entryNode) in D:\dev\uxmal\reko\master\src\Core\Lib\DominatorGraph.cs:line 46
   at Reko.Structure.StructureAnalysis.Execute() in D:\dev\uxmal\reko\master\src\Decompiler\Structure\StructureAnalysis.cs:line 136
   at Reko.Structure.StructureAnalysis.Structure() in D:\dev\uxmal\reko\master\src\Decompiler\Structure\StructureAnalysis.cs:line 71
   at Reko.DecompilerDriver.StructureProgram() in D:\dev\uxmal\reko\master\src\Decompiler\Decompiler.cs:line 590
fn000108D2: error: An error occurred while rewriting procedure to high-level language.
    The given key was not present in the dictionary.
       at System.ThrowHelper.ThrowKeyNotFoundException()
   at System.Collections.Generic.Dictionary`2.get_Item(TKey key)
   at Reko.Core.Lib.DominatorGraph`1.BuildDominanceFrontiers(DirectedGraph`1 graph, Dictionary`2 idoms) in D:\dev\uxmal\reko\master\src\Core\Lib\DominatorGraph.cs:line 196
   at Reko.Core.Lib.DominatorGraph`1..ctor(DirectedGraph`1 graph, T entryNode) in D:\dev\uxmal\reko\master\src\Core\Lib\DominatorGraph.cs:line 46
   at Reko.Structure.StructureAnalysis.Execute() in D:\dev\uxmal\reko\master\src\Decompiler\Structure\StructureAnalysis.cs:line 136
   at Reko.Structure.StructureAnalysis.Structure() in D:\dev\uxmal\reko\master\src\Decompiler\Structure\StructureAnalysis.cs:line 71
   at Reko.DecompilerDriver.StructureProgram() in D:\dev\uxmal\reko\master\src\Decompiler\Decompiler.cs:line 590
fn00010E6A: error: An error occurred while rewriting procedure to high-level language.
    The given key was not present in the dictionary.
       at System.ThrowHelper.ThrowKeyNotFoundException()
   at System.Collections.Generic.Dictionary`2.get_Item(TKey key)
   at Reko.Core.Lib.DominatorGraph`1.BuildDominanceFrontiers(DirectedGraph`1 graph, Dictionary`2 idoms) in D:\dev\uxmal\reko\master\src\Core\Lib\DominatorGraph.cs:line 196
   at Reko.Core.Lib.DominatorGraph`1..ctor(DirectedGraph`1 graph, T entryNode) in D:\dev\uxmal\reko\master\src\Core\Lib\DominatorGraph.cs:line 46
   at Reko.Structure.StructureAnalysis.Execute() in D:\dev\uxmal\reko\master\src\Decompiler\Structure\StructureAnalysis.cs:line 136
   at Reko.Structure.StructureAnalysis.Structure() in D:\dev\uxmal\reko\master\src\Decompiler\Structure\StructureAnalysis.cs:line 71
   at Reko.DecompilerDriver.StructureProgram() in D:\dev\uxmal\reko\master\src\Decompiler\Decompiler.cs:line 590
fn000125CA: warning: Structure analysis stopped making progress, quitting. Please report this issue at https://github.com/uxmal/reko
=== i8051\rtl8188efw.dcproject
=== regressions\angr-148\test
=== regressions\reko-121\m68k_jump.dcproject
=== regressions\reko-351\a.out
=== regressions\reko-367\code.dcproject
=== regressions\reko-90\PP.EXE
*** regressions\reko-90\PP.EXE
Borland C v3 runtime detected
0800:9016: warning: Procedure fn0800_8F97 previously had a return address of 2 bytes on the stack, but now seems to have a return address of 0 bytes on the stack.
0800:9067: warning: Procedure fn0800_8F97 previously had a return address of 2 bytes on the stack, but now seems to have a return address of 0 bytes on the stack.
0800:9042: warning: Procedure fn0800_8F97 previously had a return address of 2 bytes on the stack, but now seems to have a return address of 0 bytes on the stack.
0800:903F: warning: Procedure fn0800_8F97 previously had a return address of 2 bytes on the stack, but now seems to have a return address of 0 bytes on the stack.
0800:9075: warning: Procedure fn0800_8F97 previously had a return address of 2 bytes on the stack, but now seems to have a return address of 0 bytes on the stack.
0800:906C: warning: Procedure fn0800_8F97 previously had a return address of 2 bytes on the stack, but now seems to have a return address of 0 bytes on the stack.
0800:906C: warning: Procedure fn0800_8F97 previously had a return address of 2 bytes on the stack, but now seems to have a return address of 0 bytes on the stack.
0800:906C: warning: Procedure fn0800_8F97 previously had a return address of 2 bytes on the stack, but now seems to have a return address of 0 bytes on the stack.
0800:9127: warning: Procedure fn0800_8F97 previously had a return address of 2 bytes on the stack, but now seems to have a return address of 0 bytes on the stack.
0800:920B: warning: Procedure fn0800_8F97 previously had a return address of 2 bytes on the stack, but now seems to have a return address of 0 bytes on the stack.
0800:9121: warning: Procedure fn0800_8F97 previously had a return address of 2 bytes on the stack, but now seems to have a return address of 0 bytes on the stack.
0800:9124: warning: Procedure fn0800_8F97 previously had a return address of 2 bytes on the stack, but now seems to have a return address of 0 bytes on the stack.
0800:9313: warning: Procedure fn0800_8F97 previously had a return address of 2 bytes on the stack, but now seems to have a return address of 0 bytes on the stack.
0800:9398: warning: Procedure fn0800_8F97 previously had a return address of 2 bytes on the stack, but now seems to have a return address of 0 bytes on the stack.
0800:939E: warning: Procedure fn0800_8F97 previously had a return address of 2 bytes on the stack, but now seems to have a return address of 0 bytes on the stack.
0800:93A3: warning: Procedure fn0800_8F97 previously had a return address of 2 bytes on the stack, but now seems to have a return address of 0 bytes on the stack.
0800:92AE: warning: Procedure fn0800_8F97 previously had a return address of 2 bytes on the stack, but now seems to have a return address of 0 bytes on the stack.
0800:9208: warning: Procedure fn0800_8F97 previously had a return address of 2 bytes on the stack, but now seems to have a return address of 0 bytes on the stack.
0800:919E: warning: Procedure fn0800_8F97 previously had a return address of 2 bytes on the stack, but now seems to have a return address of 0 bytes on the stack.
0800:8BC8: warning: Procedure fn0800_8BC2 previously had a return address of 4 bytes on the stack, but now seems to have a return address of 0 bytes on the stack.
0800:9F9D: warning: Procedure fn0800_9F89 previously had a return address of 2 bytes on the stack, but now seems to have a return address of 0 bytes on the stack.
0800:9F9D: warning: Procedure fn0800_9F89 previously had a return address of 2 bytes on the stack, but now seems to have a return address of 0 bytes on the stack.
0800:9F8F: warning: Procedure fn0800_9F89 previously had a return address of 2 bytes on the stack, but now seems to have a return address of 0 bytes on the stack.
1483:1390: warning: x86 instruction 'vblendvpdv' is not supported yet.
1483:1DB0: warning: x86 instruction 'phsubsw' is not supported yet.
1483:254A: warning: x86 instruction 'ud0' is not supported yet.
1483:254F: warning: x86 instruction 'ud0' is not supported yet.
1483:0D6F: warning: Call target address 1483:8A82 is invalid.
1483:0DCF: warning: Procedure fn1483_0D3F previously had a return address of 0 bytes on the stack, but now seems to have a return address of 4 bytes on the stack.
1483:0DFC: warning: Call target address 1483:E62A is invalid.
1483:0E06: warning: Procedure fn1483_0D3F previously had a return address of 0 bytes on the stack, but now seems to have a return address of 2 bytes on the stack.
1483:0E06: warning: Multiple different values of stack delta in procedure fn1483_0D3F when processing RET instruction; was -9582 previously.
1483:0E76: warning: Procedure fn1483_0D3F previously had a return address of 0 bytes on the stack, but now seems to have a return address of 4 bytes on the stack.
1483:0E76: warning: Multiple different values of stack delta in procedure fn1483_0D3F when processing RET instruction; was -9582 previously.
1483:0EFF: warning: Call target address 3024:8E10 is invalid.
1483:0D2B: warning: Procedure fn1483_0CFA previously had a return address of 0 bytes on the stack, but now seems to have a return address of 2 bytes on the stack.
1483:0CA6: warning: Call target address 1483:FD4E is invalid.
1483:0CD2: warning: Call target address 1483:4FE0 is invalid.
1483:0CE6: warning: Procedure fn1483_0C91 previously had a return address of 0 bytes on the stack, but now seems to have a return address of 2 bytes on the stack.
1483:0C5C: warning: Procedure fn1483_0C55 previously had a return address of 0 bytes on the stack, but now seems to have a return address of 2 bytes on the stack.
1483:0CA6: warning: Call target address 1483:FD4E is invalid.
fn0800_8F97: error: An internal error occurred while building the expressions of fn0800_8F97
    Dominator graph calculation timed out.
       at Reko.Core.Lib.DominatorGraph`1.Intersect(Dictionary`2 postdoms, T b1, T b2) in D:\dev\uxmal\reko\master\src\Core\Lib\DominatorGraph.cs:line 238
   at Reko.Core.Lib.DominatorGraph`1.Build(DirectedGraph`1 graph, T entryNode) in D:\dev\uxmal\reko\master\src\Core\Lib\DominatorGraph.cs:line 164
   at Reko.Core.Lib.DominatorGraph`1..ctor(DirectedGraph`1 graph, T entryNode) in D:\dev\uxmal\reko\master\src\Core\Lib\DominatorGraph.cs:line 44
   at Reko.Core.Lib.BlockDominatorGraph..ctor(DirectedGraph`1 graph, Block entry) in D:\dev\uxmal\reko\master\src\Core\Lib\BlockDominatorGraph.cs:line 34
   at Reko.Analysis.DataFlowAnalysis.BuildExpressionTrees() in D:\dev\uxmal\reko\master\src\Decompiler\Analysis\DataFlowAnalysis.cs:line 345
fn1483_0CA0: error: An error occurred while renaming variables.
    Value cannot be null.
Parameter name: key
       at System.ThrowHelper.ThrowArgumentNullException(ExceptionArgument argument)
   at System.Collections.Generic.Dictionary`2.FindEntry(TKey key)
   at System.Collections.Generic.Dictionary`2.TryGetValue(TKey key, TValue& value)
   at Reko.Core.Lib.DominatorGraph`1.ImmediateDominator(T node) in D:\dev\uxmal\reko\master\src\Core\Lib\DominatorGraph.cs:line 128
   at Reko.Core.Lib.DominatorGraph`1.CommonDominator(IEnumerable`1 blocks) in D:\dev\uxmal\reko\master\src\Core\Lib\DominatorGraph.cs:line 100
   at Reko.Analysis.DeclarationInserter.InsertDeclaration(Web web) in D:\dev\uxmal\reko\master\src\Decompiler\Analysis\DeclarationInserter.cs:line 60
   at Reko.Analysis.WebBuilder.InsertDeclarations() in D:\dev\uxmal\reko\master\src\Decompiler\Analysis\WebBuilder.cs:line 89
   at Reko.Analysis.WebBuilder.Transform() in D:\dev\uxmal\reko\master\src\Decompiler\Analysis\WebBuilder.cs:line 107
fn1483_0CFC: error: An error occurred while renaming variables.
    Value cannot be null.
Parameter name: key
       at System.ThrowHelper.ThrowArgumentNullException(ExceptionArgument argument)
   at System.Collections.Generic.Dictionary`2.FindEntry(TKey key)
   at System.Collections.Generic.Dictionary`2.TryGetValue(TKey key, TValue& value)
   at Reko.Core.Lib.DominatorGraph`1.ImmediateDominator(T node) in D:\dev\uxmal\reko\master\src\Core\Lib\DominatorGraph.cs:line 128
   at Reko.Core.Lib.DominatorGraph`1.CommonDominator(IEnumerable`1 blocks) in D:\dev\uxmal\reko\master\src\Core\Lib\DominatorGraph.cs:line 100
   at Reko.Analysis.DeclarationInserter.InsertDeclaration(Web web) in D:\dev\uxmal\reko\master\src\Decompiler\Analysis\DeclarationInserter.cs:line 60
   at Reko.Analysis.WebBuilder.InsertDeclarations() in D:\dev\uxmal\reko\master\src\Decompiler\Analysis\WebBuilder.cs:line 89
   at Reko.Analysis.WebBuilder.Transform() in D:\dev\uxmal\reko\master\src\Decompiler\Analysis\WebBuilder.cs:line 107
0800:36CE: error: An error occurred while processing the statement branch Mem71[ptrLoc0A_322 - 0x0001 + 0x0000:byte] != 0x3A l0800_3732.
    Not handling (ptr32 (struct (0 T_15436 t0000))) and (union (ptr32 u1) (segptr32 u0)) yet
       at Reko.Typing.ExpressionTypeDescender.PushSubtrahendDataType(DataType dtDiff, DataType dtMin) in D:\dev\uxmal\reko\master\src\Decompiler\Typing\ExpressionTypeDescender.cs:line 396
   at Reko.Typing.ExpressionTypeDescender.VisitBinaryExpression(BinaryExpression binExp, TypeVariable tv) in D:\dev\uxmal\reko\master\src\Decompiler\Typing\ExpressionTypeDescender.cs:line 229
   at Reko.Core.Expressions.BinaryExpression.Accept[T,C](ExpressionVisitor`2 v, C context) in D:\dev\uxmal\reko\master\src\Core\Expressions\BinaryExpression.cs:line 54
   at Reko.Typing.ExpressionTypeDescender.VisitMemoryAccess(Expression basePointer, TypeVariable tvAccess, Expression effectiveAddress, Expression globals) in D:\dev\uxmal\reko\master\src\Decompiler\Typing\ExpressionTypeDescender.cs:line 564
   at Reko.Typing.ExpressionTypeDescender.VisitMemoryAccess(MemoryAccess access, TypeVariable tv) in D:\dev\uxmal\reko\master\src\Decompiler\Typing\ExpressionTypeDescender.cs:line 497
   at Reko.Core.Expressions.MemoryAccess.Accept[T,C](ExpressionVisitor`2 v, C context) in D:\dev\uxmal\reko\master\src\Core\Expressions\MemoryAccess.cs:line 71
   at Reko.Typing.ExpressionTypeDescender.VisitBinaryExpression(BinaryExpression binExp, TypeVariable tv) in D:\dev\uxmal\reko\master\src\Decompiler\Typing\ExpressionTypeDescender.cs:line 325
   at Reko.Core.Expressions.BinaryExpression.Accept[T,C](ExpressionVisitor`2 v, C context) in D:\dev\uxmal\reko\master\src\Core\Expressions\BinaryExpression.cs:line 54
   at Reko.Typing.TypeCollector.VisitBranch(Branch branch) in D:\dev\uxmal\reko\master\src\Decompiler\Typing\TypeCollector.cs:line 158
   at Reko.Core.Code.Branch.Accept(InstructionVisitor v) in D:\dev\uxmal\reko\master\src\Core\Code\Branch.cs:line 55
   at Reko.Typing.TypeCollector.CollectTypes() in D:\dev\uxmal\reko\master\src\Decompiler\Typing\TypeCollector.cs:line 85
l0800_8FD8: warning: Phi functions will be ignored by type analysis. This may be caused by a failure in a previous stage of the decompilation.
0800:9A95: error: An error occurred while processing the statement word16 di_325 = di_311 - (fp - 0x0048).
    Not handling (memptr T_43753 (struct (0 T_44485 t0000))) and mp16 yet.
       at Reko.Typing.ExpressionTypeDescender.PushMinuendDataType(DataType dtDiff, DataType dtSub) in D:\dev\uxmal\reko\master\src\Decompiler\Typing\ExpressionTypeDescender.cs:line 383
   at Reko.Typing.ExpressionTypeDescender.VisitBinaryExpression(BinaryExpression binExp, TypeVariable tv) in D:\dev\uxmal\reko\master\src\Decompiler\Typing\ExpressionTypeDescender.cs:line 227
   at Reko.Core.Expressions.BinaryExpression.Accept[T,C](ExpressionVisitor`2 v, C context) in D:\dev\uxmal\reko\master\src\Core\Expressions\BinaryExpression.cs:line 54
   at Reko.Typing.TypeCollector.VisitDeclaration(Declaration decl) in D:\dev\uxmal\reko\master\src\Decompiler\Typing\TypeCollector.cs:line 184
   at Reko.Core.Code.Declaration.Accept(InstructionVisitor v) in D:\dev\uxmal\reko\master\src\Core\Code\Declaration.cs:line 49
   at Reko.Typing.TypeCollector.CollectTypes() in D:\dev\uxmal\reko\master\src\Decompiler\Typing\TypeCollector.cs:line 85
0800:BBF7: error: An error occurred while processing the statement branch Mem7[ptrArg02 - 0x0001 + 0x0000:byte] != 0x2E l0800_BBFC.
    Not handling (ptr32 (struct (0 T_50604 t0000))) and (union (ptr32 u1) (segptr32 u0)) yet
       at Reko.Typing.ExpressionTypeDescender.PushSubtrahendDataType(DataType dtDiff, DataType dtMin) in D:\dev\uxmal\reko\master\src\Decompiler\Typing\ExpressionTypeDescender.cs:line 396
   at Reko.Typing.ExpressionTypeDescender.VisitBinaryExpression(BinaryExpression binExp, TypeVariable tv) in D:\dev\uxmal\reko\master\src\Decompiler\Typing\ExpressionTypeDescender.cs:line 229
   at Reko.Core.Expressions.BinaryExpression.Accept[T,C](ExpressionVisitor`2 v, C context) in D:\dev\uxmal\reko\master\src\Core\Expressions\BinaryExpression.cs:line 54
   at Reko.Typing.ExpressionTypeDescender.VisitMemoryAccess(Expression basePointer, TypeVariable tvAccess, Expression effectiveAddress, Expression globals) in D:\dev\uxmal\reko\master\src\Decompiler\Typing\ExpressionTypeDescender.cs:line 564
   at Reko.Typing.ExpressionTypeDescender.VisitMemoryAccess(MemoryAccess access, TypeVariable tv) in D:\dev\uxmal\reko\master\src\Decompiler\Typing\ExpressionTypeDescender.cs:line 497
   at Reko.Core.Expressions.MemoryAccess.Accept[T,C](ExpressionVisitor`2 v, C context) in D:\dev\uxmal\reko\master\src\Core\Expressions\MemoryAccess.cs:line 71
   at Reko.Typing.ExpressionTypeDescender.VisitBinaryExpression(BinaryExpression binExp, TypeVariable tv) in D:\dev\uxmal\reko\master\src\Decompiler\Typing\ExpressionTypeDescender.cs:line 325
   at Reko.Core.Expressions.BinaryExpression.Accept[T,C](ExpressionVisitor`2 v, C context) in D:\dev\uxmal\reko\master\src\Core\Expressions\BinaryExpression.cs:line 54
   at Reko.Typing.TypeCollector.VisitBranch(Branch branch) in D:\dev\uxmal\reko\master\src\Decompiler\Typing\TypeCollector.cs:line 158
   at Reko.Core.Code.Branch.Accept(InstructionVisitor v) in D:\dev\uxmal\reko\master\src\Core\Code\Branch.cs:line 55
   at Reko.Typing.TypeCollector.CollectTypes() in D:\dev\uxmal\reko\master\src\Decompiler\Typing\TypeCollector.cs:line 85
0800:C743: error: An error occurred while processing the statement si_175 = wLoc06_297 - (fp - 0x0090).
    Not handling mp16 and mp16 yet.
       at Reko.Typing.ExpressionTypeDescender.PushMinuendDataType(DataType dtDiff, DataType dtSub) in D:\dev\uxmal\reko\master\src\Decompiler\Typing\ExpressionTypeDescender.cs:line 383
   at Reko.Typing.ExpressionTypeDescender.VisitBinaryExpression(BinaryExpression binExp, TypeVariable tv) in D:\dev\uxmal\reko\master\src\Decompiler\Typing\ExpressionTypeDescender.cs:line 227
   at Reko.Core.Expressions.BinaryExpression.Accept[T,C](ExpressionVisitor`2 v, C context) in D:\dev\uxmal\reko\master\src\Core\Expressions\BinaryExpression.cs:line 54
   at Reko.Typing.TypeCollector.VisitAssignment(Assignment ass) in D:\dev\uxmal\reko\master\src\Decompiler\Typing\TypeCollector.cs:line 146
   at Reko.Core.Code.Assignment.Accept(InstructionVisitor v) in D:\dev\uxmal\reko\master\src\Core\Code\Assignment.cs:line 54
   at Reko.Typing.TypeCollector.CollectTypes() in D:\dev\uxmal\reko\master\src\Decompiler\Typing\TypeCollector.cs:line 85
1483:0C7D: error: An error occurred while processing the statement byte al_105 = (byte) (bx_65 - 0x0903 - (SLICE(dh_ax_152, byte, 16) <u 0x00)).
    Not handling (memptr T_52810 (struct (0 T_52860 t0000) (3303 T_52852 t3303))) and bool yet.
       at Reko.Typing.ExpressionTypeDescender.PushMinuendDataType(DataType dtDiff, DataType dtSub) in D:\dev\uxmal\reko\master\src\Decompiler\Typing\ExpressionTypeDescender.cs:line 383
   at Reko.Typing.ExpressionTypeDescender.VisitBinaryExpression(BinaryExpression binExp, TypeVariable tv) in D:\dev\uxmal\reko\master\src\Decompiler\Typing\ExpressionTypeDescender.cs:line 227
   at Reko.Core.Expressions.BinaryExpression.Accept[T,C](ExpressionVisitor`2 v, C context) in D:\dev\uxmal\reko\master\src\Core\Expressions\BinaryExpression.cs:line 54
   at Reko.Typing.ExpressionTypeDescender.VisitCast(Cast cast, TypeVariable tv) in D:\dev\uxmal\reko\master\src\Decompiler\Typing\ExpressionTypeDescender.cs:line 427
   at Reko.Core.Expressions.Cast.Accept[T,C](ExpressionVisitor`2 v, C context) in D:\dev\uxmal\reko\master\src\Core\Expressions\Cast.cs:line 47
   at Reko.Typing.TypeCollector.VisitDeclaration(Declaration decl) in D:\dev\uxmal\reko\master\src\Decompiler\Typing\TypeCollector.cs:line 184
   at Reko.Core.Code.Declaration.Accept(InstructionVisitor v) in D:\dev\uxmal\reko\master\src\Core\Code\Declaration.cs:line 49
   at Reko.Typing.TypeCollector.CollectTypes() in D:\dev\uxmal\reko\master\src\Decompiler\Typing\TypeCollector.cs:line 85
1483:0DF5: error: An error occurred while processing the statement CZ_184 = SLICE(cond(ax_227 - (sp_202 - 0x001C)), bool, 2) (alias).
    Not handling (memptr T_53558 (struct 019E (0 word16 w0000))) and (memptr T_53558 (struct 019E (0 word16 w0000))) yet.
       at Reko.Typing.ExpressionTypeDescender.PushMinuendDataType(DataType dtDiff, DataType dtSub) in D:\dev\uxmal\reko\master\src\Decompiler\Typing\ExpressionTypeDescender.cs:line 383
   at Reko.Typing.ExpressionTypeDescender.VisitBinaryExpression(BinaryExpression binExp, TypeVariable tv) in D:\dev\uxmal\reko\master\src\Decompiler\Typing\ExpressionTypeDescender.cs:line 227
   at Reko.Core.Expressions.BinaryExpression.Accept[T,C](ExpressionVisitor`2 v, C context) in D:\dev\uxmal\reko\master\src\Core\Expressions\BinaryExpression.cs:line 54
   at Reko.Typing.ExpressionTypeDescender.VisitConditionOf(ConditionOf cof, TypeVariable tv) in D:\dev\uxmal\reko\master\src\Decompiler\Typing\ExpressionTypeDescender.cs:line 443
   at Reko.Core.Expressions.ConditionOf.Accept[T,C](ExpressionVisitor`2 v, C context) in D:\dev\uxmal\reko\master\src\Core\Expressions\ConditionOf.cs:line 66
   at Reko.Typing.ExpressionTypeDescender.VisitSlice(Slice slice, TypeVariable tv) in D:\dev\uxmal\reko\master\src\Decompiler\Typing\ExpressionTypeDescender.cs:line 765
   at Reko.Core.Expressions.Slice.Accept[T,C](ExpressionVisitor`2 v, C context) in D:\dev\uxmal\reko\master\src\Core\Expressions\Slice.cs:line 58
   at Reko.Typing.TypeCollector.VisitAssignment(Assignment ass) in D:\dev\uxmal\reko\master\src\Decompiler\Typing\TypeCollector.cs:line 146
   at Reko.Core.Code.Assignment.Accept(InstructionVisitor v) in D:\dev\uxmal\reko\master\src\Core\Code\Assignment.cs:line 54
   at Reko.Typing.TypeCollector.CollectTypes() in D:\dev\uxmal\reko\master\src\Decompiler\Typing\TypeCollector.cs:line 85
=== regressions\snowman-51\switch.dcproject
=== regressions\snowman-74\int16.dll
=== regressions\snowman-82\flags
=== regressions\snowman-83\flags3
Stripping SSA identifier numbers
<<<<<<< HEAD
Decompiled 56 binaries in 85.32 seconds ---
=======
Decompiled 56 binaries in 66.56 seconds ---
>>>>>>> 5f754329
<|MERGE_RESOLUTION|>--- conflicted
+++ resolved
@@ -1859,8 +1859,4 @@
 === regressions\snowman-82\flags
 === regressions\snowman-83\flags3
 Stripping SSA identifier numbers
-<<<<<<< HEAD
-Decompiled 56 binaries in 85.32 seconds ---
-=======
-Decompiled 56 binaries in 66.56 seconds ---
->>>>>>> 5f754329
+Decompiled 56 binaries in 118.75 seconds ---