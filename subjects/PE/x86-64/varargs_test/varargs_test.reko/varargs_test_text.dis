--- conflicted
+++ resolved
@@ -1061,13 +1061,8 @@
 	word64 r8_141 = r8_118
 	branch r11d_125 != 0<32> l0000000140001D07
 l0000000140001CEE:
-<<<<<<< HEAD
 	r8_141 = r8_118 (alias)
-	branch false l0000000140001D07
-=======
-	r8_138 = r8_117 (alias)
 	branch true l0000000140001D07
->>>>>>> 559c92ad
 l0000000140001CFC:
 	r8_141 = CONVERT(r8d_139 | 4<32>, word32, uint64)
 	Mem146[0x0000000140003614<p64>:word32] = SLICE(r8_141, word32, 0)
