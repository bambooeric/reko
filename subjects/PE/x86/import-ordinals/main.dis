--- conflicted
+++ resolved
@@ -63,7 +63,6 @@
 
 
 
-<<<<<<< HEAD
 word32 fn00401040(word32 eax, word32 ecx, word32 ebp, word32 esi)
 // stackDelta: 0; fpuStackDelta: 0; fpuMaxParam: -1
 
@@ -75,20 +74,6 @@
 // DataOut:
 // DataOut (flags):
 // SymbolicIn:
-=======
-word32 fn00401040(ptr32 & ebpOut)
-// stackDelta: 0; fpuStackDelta: 0; fpuMaxParam: -1
-
-// MayUse: 
-// LiveOut: eax ebp
-// Trashed: SCZO ah al ax bp bpl ch cl cx eax ebp ecx rax rbp rcx
-// Preserved: esp
-fn00401040_entry:
-// DataOut: bl ebp fs
-// DataOut (flags): 
-// SymbolicIn: esp:fp
-// LocalsOut: fp(32)
->>>>>>> 6409f92e
 
 l00401040:
 	word32 esp_12
@@ -100,7 +85,6 @@
 	Mem19[esp_12 - 4:word32] = 0x00000003
 	word32 esp_21
 	word32 eax_23
-<<<<<<< HEAD
 	int8 Top_24
 	call driver.dll!Ordinal_2 (retsize: 4;)
 		uses: eax:eax_15,ebp:fp - 4,ecx:fp - 0x00000008,esi:esi,esp:esp_12 - 4,Stack +0000:ebp,Stack +FFFFFFFC:ecx,Top:Top_16
@@ -131,46 +115,6 @@
 // DataOut:
 // DataOut (flags):
 // SymbolicIn:
-=======
-	byte SCZO_24
-	byte SZO_25
-	bool C_26
-	call driver.dll!Ordinal_2 (retsize: 4; depth: 16)
-		uses: C_16,dwLoc04_4,dwLoc08_8,dwLoc0C_18,eax_13,ebp_11,ecx_19,esp_17,SCZO_14,SZO_15
-		defs: C_26,eax_23,ebp_21,ecx_22,esp_20,SCZO_24,SZO_25
-	word32 esp_30
-	word32 ebp_31
-	word32 ecx_32
-	word32 eax_33
-	byte SCZO_34
-	byte SZO_35
-	bool C_36
-	call driver.dll!Ordinal_4 (retsize: 4; depth: 20)
-		uses: C_26,dwLoc04_4,dwLoc08_8,dwLoc0C_18,dwLoc10_28,eax_23,ebp_21,ecx_29,esp_27,SCZO_24,SZO_25
-		defs: C_36,eax_33,ebp_31,ecx_32,esp_30,SCZO_34,SZO_35
-	word32 esp_40
-	word32 ebp_41
-	word32 ecx_42
-	word32 eax_43
-	byte SCZO_44
-	byte SZO_45
-	bool C_46
-	call driver.dll!Ordinal_3 (retsize: 4; depth: 24)
-		uses: C_36,dwLoc04_4,dwLoc08_8,dwLoc0C_18,dwLoc10_28,dwLoc14_38,eax_33,ebp_31,ecx_39,esp_37,SCZO_34,SZO_35
-		defs: C_46,eax_43,ebp_41,ecx_42,esp_40,SCZO_44,SZO_45
-	fn00401010(0x00402118)
-	word32 ebp_62
-	*ebpOut = ebp
-	return 0x00000000
-// DataOut: bl eax ebp fs
-// DataOut (flags): 
-// SymbolicIn: esp:fp
-
-fn00401040_exit:
-// DataOut: eax ebp
-// DataOut (flags): 
-// SymbolicIn: esp:fp ebp:ecx ecx:<invalid> eax:<invalid> -12(fp):0x00402118 -8(fp):<invalid> -4(fp):ecx
->>>>>>> 6409f92e
 
 
 
@@ -182,13 +126,13 @@
 // Trashed: eax
 // Preserved:
 Win32CrtStartup_entry:
+	int8 Top_163 = 0
 // DataOut:
 // DataOut (flags):
 // SymbolicIn:
 
 l004012C9:
 	fn0040165E()
-	int8 Top_163 = 0
 // DataOut:
 // DataOut (flags):
 // SymbolicIn:
@@ -209,7 +153,6 @@
 // SymbolicIn:
 
 l00401172:
-<<<<<<< HEAD
 	esp_36 = esp_36 - 4
 	Mem43[esp_36:word32] = 0x00000007
 	// Failed to bind call argument.
@@ -219,15 +162,6 @@
 // DataOut:
 // DataOut (flags):
 // SymbolicIn:
-=======
-	esp_16 = esp_16 - 4
-	Mem310[esp_16:word32] = 0x00000007
-	fn0040176D(0x00000014, dwArg00)
-// DataOut: ebp esp fs
-// DataOut (flags): 
-// SymbolicIn: esp:<invalid> ecx:<invalid> bl:<invalid> eax:<invalid> ebp:<invalid> al:<invalid> edx:<invalid> -12(fp):<invalid> -8(fp):0x00402508 -4(fp):0x00000014
-// LocalsOut: Local -0004(8)
->>>>>>> 6409f92e
 
 l00401179:
 	Mem54[ebp_133 - 0x00000019:byte] = 0x00
@@ -250,7 +184,6 @@
 // SymbolicIn:
 
 l004011E3:
-<<<<<<< HEAD
 	Mem80[ebp_133 - 0x00000019:byte] = 0x01
 	ebx_127 = DPB(ebx, 0x01, 0) (alias)
 // DataOut:
@@ -400,229 +333,6 @@
 // DataOut:
 // DataOut (flags):
 // SymbolicIn:
-=======
-	Mem297[ebp_10 - 0x00000019:byte] = 0x01
-	ebx = DPB(ebx, 0x01, 0) (alias)
-// DataOut: bl ebp ebx esp fs
-// DataOut (flags): 
-// SymbolicIn: esp:<invalid> ecx:<invalid> bl:<invalid> eax:<invalid> ebp:<invalid> al:<invalid> edx:<invalid> -12(fp):<invalid> -8(fp):0x00402508 -4(fp):0x00000014
-// LocalsOut: Local -0004(0)
-
-l0040119A:
-	Mem270[0x00403334:word32] = 0x00000001
-	word32 esp_271 = esp_16 - 4
-	Mem272[esp_271:word32] = 0x004020F0
-	Mem274[esp_271 - 4:word32] = 0x004020E4
-	branch _initterm_e(Mem274[esp_271 - 4:(ptr32 PVFV)], Mem274[esp_271:(ptr32 PVFV)]) == 0x00000000 l004011C6
-// DataOut: bl ebp ebx esp fs
-// DataOut (flags): 
-// SymbolicIn: esp:<invalid> ecx:<invalid> bl:<invalid> eax:<invalid> ebp:<invalid> al:<invalid> edx:<invalid> -12(fp):<invalid> -8(fp):0x00402508 -4(fp):0x00000014
-// LocalsOut: Local -0004(32)
-
-l004011C6:
-	Mem287[esp_271:word32] = 0x004020E0
-	Mem289[esp_271 - 4:word32] = 0x004020D8
-	_initterm(Mem289[esp_271 - 4:(ptr32 PVFV)], Mem289[esp_271:(ptr32 PVFV)])
-	Mem294[0x00403334:word32] = 0x00000002
-// DataOut: bl ebp ebx esp fs
-// DataOut (flags): 
-// SymbolicIn: esp:<invalid> ecx:<invalid> bl:<invalid> eax:<invalid> ebp:<invalid> al:<invalid> edx:<invalid> -12(fp):<invalid> -8(fp):0x00402508 -4(fp):0x00000014
-// LocalsOut: Local -0004(0)
-
-l004011E8:
-	word32 esp_71 = esp_16 - 4
-	Mem72[esp_71:word32] = Mem34[ebp_10 - 0x00000024:word32]
-	fn004015C9(bArg00)
-	fn00401761()
-	word32 esp_243 = esp_71 + 4
-	word32 edi_239 = 0x00000000
-	branch Mem72[0x00403384:word32] == 0x00000000 l00401218
-// DataOut: bl ebx edi esi esp fs
-// DataOut (flags): 
-// SymbolicIn: esp:<invalid> ecx:<invalid> bl:<invalid> eax:<invalid> ebp:<invalid> al:<invalid> edx:<invalid> -12(fp):<invalid> -8(fp):0x00402508 -4(fp):0x00000014
-// LocalsOut: Local -0004(32)
-
-l004011FE:
-	Mem236[esp_71:word32] = 0x00403384
-	word32 esi_238
-	word32 eax_240 = fn0040153F(ebx, 0x00403384, 0x00000000, out ebx, out esi_238, out edi_239)
-	byte al_241 = (byte) eax_240
-	esp_243 = esp_71 + 4
-	branch al_241 == 0x00 l00401218
-// DataOut: bl ebx edi esi esp fs
-// DataOut (flags): 
-// SymbolicIn: esp:<invalid> ecx:<invalid> bl:<invalid> eax:0x00403384 al:<invalid> esi:0x00403384 edi:0x00000000 ebp:<invalid> edx:<invalid> -12(fp):<invalid> -8(fp):0x00402508 -4(fp):0x00000014
-// LocalsOut: Local -0004(32)
-
-l00401209:
-	Mem248[esp_71:word32] = edi_239
-	Mem250[esp_71 - 4:word32] = 0x00000002
-	Mem252[esp_71 - 8:word32] = edi_239
-	word32 esi_253 = Mem252[esi_238:word32]
-	fn00401972()
-	word32 ecx_256
-	byte al_257
-	byte SZO_258
-	bool C_259
-	bool Z_260
-	byte bl_261
-	word32 ebp_262
-	word32 eax_263
-	byte SCZO_264
-	byte cl_265
-	word32 esi_266
-	word32 edx_269
-	call esi_253 (retsize: 4; depth: 4)
-		uses: al_241,bl_64,C_246,cl_39,dwLoc04_3,dwLoc08_5,dwLoc0C_12,eax_240,ebp_10,ebx_237,ecx_254,edi_239,edx,esi_253,esp_251,SCZO_78,SZO_244,Z_245
-		defs: al_257,bl_261,C_259,cl_265,eax_263,ebp_262,ebx_268,ecx_256,edi_267,edx_269,esi_266,esp_255,SCZO_264,SZO_258,Z_260
-// DataOut: bl ebx edi esp fs
-// DataOut (flags): 
-// SymbolicIn: esp:<invalid> ecx:<invalid> bl:<invalid> eax:<invalid> al:<invalid> esi:<invalid> edi:<invalid> ebx:<invalid> ebp:<invalid> edx:<invalid> -12(fp):<invalid> -8(fp):0x00402508 -4(fp):0x00000014
-// LocalsOut: Local -0004(32)
-
-l00401218:
-	word32 eax_90 = fn00401767()
-	branch Mem72[0x00403380:word32] == edi_239 l00401236
-// DataOut: bl eax ebx edi esi esp fs
-// DataOut (flags): 
-// SymbolicIn: esp:<invalid> ecx:<invalid> bl:<invalid> eax:<invalid> al:<invalid> esi:<invalid> edi:<invalid> ebx:<invalid> ebp:<invalid> edx:<invalid> -12(fp):<invalid> -8(fp):0x00402508 -4(fp):0x00000014
-// LocalsOut: Local -0004(32)
-
-l00401223:
-	word32 esp_203 = esp_243 - 4
-	Mem204[esp_203:word32] = 0x00403380
-	word32 ebx_205
-	word32 esi_206
-	word32 edi_207
-	word32 eax_208 = fn0040153F(ebx, 0x00403380, edi_239, out ebx_205, out esi_206, out edi_207)
-	byte al_209 = (byte) eax_208
-	branch al_209 == 0x00 l00401236
-// DataOut: bl eax esi esp fs
-// DataOut (flags): 
-// SymbolicIn: esp:<invalid> ecx:<invalid> bl:<invalid> eax:0x00403380 al:<invalid> esi:0x00403380 edi:<invalid> ebx:<invalid> ebp:<invalid> edx:<invalid> -12(fp):<invalid> -8(fp):0x00402508 -4(fp):0x00000014
-// LocalsOut: Local -0004(32)
-
-l0040122E:
-	Mem217[esp_203:word32] = Mem204[esi_206:word32]
-	word32 esp_218
-	word32 ecx_219
-	byte al_220
-	byte SZO_221
-	bool C_222
-	bool Z_223
-	byte bl_224
-	word32 ebp_225
-	word32 eax_226
-	byte SCZO_227
-	byte cl_228
-	word32 esi_229
-	word32 edi_230
-	word32 ebx_231
-	word32 edx_232
-	call register_thread_local_exe_atexit_callback (retsize: 4; depth: 4)
-		uses: al_209,bl_83,C_214,cl_81,dwLoc04_3,dwLoc08_5,dwLoc0C_12,eax_208,ebp_82,ebx_205,ecx_210,edi_207,edx_80,esi_206,esp_216,SCZO_93,SZO_212,Z_213
-		defs: al_220,bl_224,C_222,cl_228,eax_226,ebp_225,ebx_231,ecx_219,edi_230,edx_232,esi_229,esp_218,SCZO_227,SZO_221,Z_223
-// DataOut: bl eax esp fs
-// DataOut (flags): 
-// SymbolicIn: esp:<invalid> ecx:<invalid> bl:<invalid> eax:<invalid> al:<invalid> esi:<invalid> edi:<invalid> ebx:<invalid> ebp:<invalid> edx:<invalid> -12(fp):<invalid> -8(fp):0x00402508 -4(fp):0x00000014
-// LocalsOut: Local -0004(32)
-
-l00401236:
-	word32 esp_95
-	word32 ecx_96
-	byte al_97
-	byte SZO_98
-	bool C_99
-	bool Z_100
-	byte bl_101
-	word32 ebp_102
-	word32 eax_103
-	byte SCZO_104
-	byte cl_105
-	word32 esi_106
-	word32 edi_107
-	word32 ebx_108
-	word32 edx_109
-	call _p___argv (retsize: 4; depth: 4)
-		uses: al_91,bl_83,C_84,cl_81,dwLoc04_3,dwLoc08_5,dwLoc0C_12,eax_90,ebp_82,ebx_89,ecx_86,edi_88,edx_80,esi_92,esp_87,SCZO_93,SZO_85,Z_94
-		defs: al_97,bl_101,C_99,cl_105,eax_103,ebp_102,ebx_108,ecx_96,edi_107,edx_109,esi_106,esp_95,SCZO_104,SZO_98,Z_100
-	word32 esp_111
-	word32 ecx_112
-	byte al_113
-	byte SZO_114
-	bool C_115
-	bool Z_116
-	byte bl_117
-	word32 ebp_118
-	word32 eax_119
-	byte SCZO_120
-	byte cl_121
-	word32 esi_122
-	word32 edi_123
-	word32 ebx_124
-	word32 edx_125
-	call _p___argc (retsize: 4; depth: 4)
-		uses: al_97,bl_101,C_99,cl_105,dwLoc04_3,dwLoc08_5,dwLoc0C_12,eax_103,ebp_102,ebx_108,ecx_96,edi_110,edx_109,esi_106,esp_95,SCZO_104,SZO_98,Z_100
-		defs: al_113,bl_117,C_115,cl_121,eax_119,ebp_118,ebx_124,ecx_112,edi_123,edx_125,esi_122,esp_111,SCZO_120,SZO_114,Z_116
-	word32 esp_127
-	word32 ecx_128
-	byte al_129
-	byte SZO_130
-	bool C_131
-	bool Z_132
-	byte bl_133
-	word32 ebp_134
-	word32 eax_135
-	byte SCZO_136
-	byte cl_137
-	word32 esi_138
-	word32 edi_139
-	word32 ebx_140
-	word32 edx_141
-	call get_initial_narrow_environment (retsize: 4; depth: 4)
-		uses: al_113,bl_117,C_115,cl_121,dwLoc04_3,dwLoc08_5,dwLoc0C_12,eax_119,ebp_118,ebx_124,ecx_112,edi_123,edx_125,esi_126,esp_111,SCZO_120,SZO_114,Z_116
-		defs: al_129,bl_133,C_131,cl_137,eax_135,ebp_134,ebx_140,ecx_128,edi_139,edx_141,esi_138,esp_127,SCZO_136,SZO_130,Z_132
-	Mem143[esp_127 - 4:word32] = eax_135
-	Mem146[esp_127 - 8:word32] = Mem143[edi_139:word32]
-	Mem149[esp_127 - 12:word32] = Mem146[esi_138:word32]
-	word32 eax_151 = fn00401040(out ebp_10)
-	word32 esp_152 = esp_127
-	word32 esi_154 = eax_151
-	byte al_155 = fn0040188B()
-	branch al_155 != 0x00 l00401267
-// DataOut: bl ebp esi esp fs
-// DataOut (flags): 
-// SymbolicIn: esp:<invalid> ecx:<invalid> bl:<invalid> eax:<invalid> al:<invalid> esi:<invalid> edi:<invalid> ebx:<invalid> ebp:<invalid> edx:<invalid> -12(fp):<invalid> -8(fp):0x00402508 -4(fp):0x00000014
-// LocalsOut: Local -0004(32)
-
-l00401267:
-	branch bl_133 != 0x00 l00401270
-// DataOut: ebp esi esp fs
-// DataOut (flags): 
-// SymbolicIn: esp:<invalid> ecx:<invalid> bl:<invalid> eax:<invalid> al:<invalid> esi:<invalid> edi:<invalid> ebx:<invalid> ebp:<invalid> edx:<invalid> -12(fp):<invalid> -8(fp):0x00402508 -4(fp):0x00000014
-// LocalsOut: Local -0004(32)
-
-l0040126B:
-	word32 ecx_189
-	byte al_190
-	byte SZO_191
-	bool C_192
-	bool Z_193
-	byte bl_194
-	word32 eax_196
-	byte SCZO_197
-	byte cl_198
-	word32 edi_200
-	word32 ebx_201
-	word32 edx_202
-	call cexit (retsize: 4; depth: 4)
-		uses: al_155,bl_133,C_163,cl_137,dwLoc04_3,dwLoc08_5,dwLoc0C_12,eax_151,ebp_150,ebx_140,ecx_128,edi_139,edx_141,esi_154,esp_152,SCZO_153,SZO_161,Z_162
-		defs: al_190,bl_194,C_192,cl_198,eax_196,ebp_195,ebx_201,ecx_189,edi_200,edx_202,esi_199,esp_188,SCZO_197,SZO_191,Z_193
-// DataOut: ebp esi esp fs
-// DataOut (flags): 
-// SymbolicIn: esp:<invalid> ecx:<invalid> bl:<invalid> eax:<invalid> al:<invalid> esi:<invalid> edi:<invalid> ebx:<invalid> ebp:<invalid> edx:<invalid> -12(fp):<invalid> -8(fp):0x00402508 -4(fp):0x00000014
-// LocalsOut: Local -0004(32)
->>>>>>> 6409f92e
 
 l00401270:
 	word32 esp_284 = esp_259 - 4
@@ -640,19 +350,13 @@
 // SymbolicIn:
 
 l00401261:
-<<<<<<< HEAD
 	Mem303[esp_238 - 4:word32] = eax_252
 	exit(Mem303[esp_238 - 4:int32])
-=======
-	Mem160[esp_127 - 4:word32] = eax_151
-	exit(Mem160[esp_127 - 4:int32])
->>>>>>> 6409f92e
 // DataOut:
 // DataOut (flags):
 // SymbolicIn:
 
 l004011B5:
-<<<<<<< HEAD
 	Mem304[ebp_133 - 0x00000004:word32] = 0xFFFFFFFE
 	eax_301 = 0x000000FF
 // DataOut:
@@ -674,20 +378,6 @@
 	word32 stackArg16 = <invalid>
 	fn004019C6(ebp_133, Mem310[esp_297 + -4:word32], stackArg4, stackArg8, stackArg12, stackArg16, out ebp_311, out esi_315, out edi_314)
 	return eax_301
-=======
-	Mem283[ebp_10 - 0x00000004:word32] = 0xFFFFFFFE
-	eax_186 = 0x000000FF
-// DataOut: eax ebp fs
-// DataOut (flags): 
-// SymbolicIn: esp:<invalid> ecx:<invalid> bl:<invalid> eax:<invalid> ebp:<invalid> al:<invalid> edx:<invalid> -12(fp):<invalid> -8(fp):0x00402508 -4(fp):0x00000014
-// LocalsOut: Local -0004(32)
-
-l004012C3:
-	word32 esi_61
-	word32 edi_62
-	fn004019C6(ebp_10, 0x00000014, dwArg00, dwArg04, dwArg08, dwArg0C, out esi_61, out edi_62)
-	return eax_186
->>>>>>> 6409f92e
 // DataOut:
 // DataOut (flags):
 // SymbolicIn:
@@ -903,21 +593,12 @@
 
 
 
-<<<<<<< HEAD
 word32 fn0040153F(word32 ebx, word32 esi, word32 edi, ptr32 & edxOut, ptr32 & ebxOut, ptr32 & ebpOut, ptr32 & esiOut, ptr32 & ediOut)
 // stackDelta: 0; fpuStackDelta: 0; fpuMaxParam: -1
 
 // MayUse:  ebx:[0..31] edi:[0..31] esi:[0..31] fs:[0..15]
 // LiveOut: eax ebp ebx edi edx esi esp
 // Trashed: SCZO eax ebp ebx ecx edi edx esi esp Top
-=======
-word32 fn0040153F(word32 ebx, word32 esi, word32 edi, ptr32 & ebxOut, ptr32 & esiOut, ptr32 & ediOut)
-// stackDelta: 0; fpuStackDelta: 0; fpuMaxParam: -1
-
-// MayUse:  ebx edi esi fs
-// LiveOut: al bl eax ebx edi esi esp
-// Trashed: SCZO ah al ax bh bl bp bpl bx ch cl cx dh di dil dl dx eax ebp ebx ecx edi edx esi esp rax rbp rbx rcx rdi rdx rsi rsp si sil sp spl
->>>>>>> 6409f92e
 // Preserved:
 fn0040153F_entry:
 // DataOut:
@@ -952,7 +633,6 @@
 // SymbolicIn:
 
 l0040157C:
-<<<<<<< HEAD
 	Mem38[esp_14 - 4:word32] = Mem20[ebp_13 + 0x00000008:word32] - 0x00400000
 	Mem40[esp_14 - 8:word32] = 0x00400000
 	eax_22 = fn004013F6(Mem40[esp_14 - 8:word32], Mem40[esp_14 - 4:word32], out edx)
@@ -960,16 +640,6 @@
 // DataOut:
 // DataOut (flags):
 // SymbolicIn:
-=======
-	word32 eax_69 = Mem13[ebp_10 + 0x00000008:word32]
-	dwLoc0C = eax_69 - 0x00400000
-	eax_15 = fn004013F6(0x00400000, eax_69 - 0x00400000)
-	branch eax_15 == 0x00000000 l004015BA
-// DataOut: eax ebp fs
-// DataOut (flags): 
-// SymbolicIn: esp:fp - 8 eax:<invalid> ecx:0x0000010B ebp:<invalid> -8(fp):0x00402528 -4(fp):0x00000008
-// LocalsOut: Local -0004(32) Local -0008(32) Local -000C(32)
->>>>>>> 6409f92e
 
 l00401593:
 	branch Mem40[eax_22 + 0x00000024:word32] < 0x00000000 l004015BA
@@ -978,7 +648,6 @@
 // SymbolicIn:
 
 l004015BA:
-<<<<<<< HEAD
 	Mem58[ebp_13 - 0x00000004:word32] = 0xFFFFFFFE
 	eax_81 = DPB(eax_22, 0x00, 0) (alias)
 // DataOut:
@@ -1023,37 +692,6 @@
 // DataOut:
 // DataOut (flags):
 // SymbolicIn:
-=======
-	Mem54[ebp_10 - 0x00000004:word32] = 0xFFFFFFFE
-	eax_34 = DPB(eax_15, 0x00, 0) (alias)
-// DataOut: al eax ebp fs
-// DataOut (flags): 
-// SymbolicIn: esp:fp - 8 eax:<invalid> ecx:<invalid> ebp:<invalid> edx:<invalid> -16(fp):0x00400000 -12(fp):<invalid> -8(fp):0x00402528 -4(fp):0x00000008
-// LocalsOut: Local -0004(32) Local -0008(32) Local -000C(32)
-
-l00401599:
-	Mem89[ebp_10 - 0x00000004:word32] = 0xFFFFFFFE
-	eax_34 = DPB(eax_15, 0x01, 0) (alias)
-// DataOut: al eax ebp fs
-// DataOut (flags): 
-// SymbolicIn: esp:fp - 8 eax:<invalid> ecx:<invalid> edx:<invalid> ebp:<invalid> -16(fp):0x00400000 -12(fp):<invalid> -8(fp):0x00402528 -4(fp):0x00000008
-// LocalsOut: Local -0004(32) Local -0008(32) Local -000C(32)
-
-l004015C3:
-	word32 esi_38
-	word32 edi_39
-	word32 ebx_40
-	*ebxOut = fn004019C6(ebp_10, dwLoc0C, 0x00402528, 0x00000008, dwArg00, dwArg04, out esi_38, out edi_39)
-	return eax_34
-// DataOut: al bl eax ebx edi esi esp fs
-// DataOut (flags): 
-// SymbolicIn: esp:fp - 8 eax:<invalid> al:<invalid> ecx:<invalid> ebp:<invalid> edx:<invalid> -16(fp):0x00400000 -12(fp):<invalid> -8(fp):0x00402528 -4(fp):0x00000008
-
-fn0040153F_exit:
-// DataOut: al bl eax ebx edi esi esp
-// DataOut (flags): 
-// SymbolicIn: esp:<invalid> eax:<invalid> al:<invalid> ecx:<invalid> edi:<invalid> esi:<invalid> ebx:<invalid> ebp:<invalid> edx:<invalid> -16(fp):0x00400000 -12(fp):<invalid> -8(fp):0x00402528 -4(fp):0x00000008
->>>>>>> 6409f92e
 
 
 
@@ -1231,7 +869,6 @@
 // Trashed: eax Top
 // Preserved: esp
 fn00401761_entry:
-<<<<<<< HEAD
 // DataOut:
 // DataOut (flags):
 // SymbolicIn:
@@ -1241,17 +878,6 @@
 // DataOut:
 // DataOut (flags):
 // SymbolicIn:
-=======
-// DataOut: bl ebx fs
-// DataOut (flags): 
-// SymbolicIn: esp:fp
-
-l00401761:
-	return
-// DataOut: bl ebx fs
-// DataOut (flags): 
-// SymbolicIn: esp:fp
->>>>>>> 6409f92e
 
 fn00401761_exit:
 // DataOut:
@@ -1268,7 +894,6 @@
 // Trashed: eax Top
 // Preserved: esp
 fn00401767_entry:
-<<<<<<< HEAD
 // DataOut:
 // DataOut (flags):
 // SymbolicIn:
@@ -1278,17 +903,6 @@
 // DataOut:
 // DataOut (flags):
 // SymbolicIn:
-=======
-// DataOut: bl ebx edi fs
-// DataOut (flags): 
-// SymbolicIn: esp:fp
-
-l00401767:
-	return 0x00403380
-// DataOut: bl eax ebx edi fs
-// DataOut (flags): 
-// SymbolicIn: esp:fp
->>>>>>> 6409f92e
 
 fn00401767_exit:
 // DataOut:
@@ -1428,29 +1042,17 @@
 // Trashed: esp Top
 // Preserved:
 fn00401972_entry:
-<<<<<<< HEAD
-// DataOut:
-// DataOut (flags):
-// SymbolicIn:
-=======
-// DataOut: bl ebx edi fs
-// DataOut (flags): 
-// SymbolicIn: esp:fp
->>>>>>> 6409f92e
+// DataOut:
+// DataOut (flags):
+// SymbolicIn:
 
 l00401972:
 	call Mem0[0x004020D4:word32] (retsize: 4;)
 		uses: esp:fp,Top:0
 	return
-<<<<<<< HEAD
-// DataOut:
-// DataOut (flags):
-// SymbolicIn:
-=======
-// DataOut: bl ebx edi fs
-// DataOut (flags): 
-// SymbolicIn: esp:fp
->>>>>>> 6409f92e
+// DataOut:
+// DataOut (flags):
+// SymbolicIn:
 
 fn00401972_exit:
 // DataOut:
@@ -1491,18 +1093,12 @@
 
 
 
-word32 fn004019C6(word32 ebp, word32 dwArg00, word32 dwArg04, word32 dwArg08, word32 dwArg0C, word32 dwArg10, ptr32 & esiOut, ptr32 & ediOut)
-// stackDelta: 0; fpuStackDelta: 0; fpuMaxParam: -1
-
-<<<<<<< HEAD
+word32 fn004019C6(word32 ebp, word32 dwArg00, word32 dwArg04, word32 dwArg08, word32 dwArg0C, word32 dwArg10, ptr32 & ebpOut, ptr32 & esiOut, ptr32 & ediOut)
+// stackDelta: 0; fpuStackDelta: 0; fpuMaxParam: -1
+
 // MayUse:  ebp:[0..31] fs:[0..15] Stack +0000:[0..31]
 // LiveOut: ebp ebx edi esi esp
 // Trashed: ebp ebx ecx edi esi esp Top
-=======
-// MayUse:  ebp fs
-// LiveOut: bl ebx edi esi esp
-// Trashed: bh bl bp bpl bx ch cl cx di dil ebp ebx ecx edi esi esp rbp rbx rcx rdi rsi rsp si sil sp spl
->>>>>>> 6409f92e
 // Preserved:
 fn004019C6_entry:
 // DataOut:
@@ -1510,7 +1106,6 @@
 // SymbolicIn:
 
 l004019C6:
-<<<<<<< HEAD
 	Mem8[fs:0x00000000:word32] = Mem0[ebp - 0x00000010:word32]
 	word32 ebp_19 = Mem8[ebp:word32]
 	Mem22[ebp:word32] = dwArg00
@@ -1526,23 +1121,6 @@
 // DataOut:
 // DataOut (flags):
 // SymbolicIn:
-=======
-	Mem5[fs:0x00000000:word32] = Mem0[ebp - 0x00000010:word32]
-	Mem25[ebp:word32] = dwArg00
-	word32 edi_14
-	*ediOut = dwArg08
-	word32 esi_17
-	*esiOut = dwArg0C
-	return dwArg10
-// DataOut: al bl eax ebx edi esi esp fs
-// DataOut (flags): 
-// SymbolicIn: esp:fp
-
-fn004019C6_exit:
-// DataOut: bl ebx edi esi esp
-// DataOut (flags): 
-// SymbolicIn: esp:ebp ecx:<invalid> edi:<invalid> esi:<invalid> ebx:<invalid> ebp:<invalid>
->>>>>>> 6409f92e
 
 
 
