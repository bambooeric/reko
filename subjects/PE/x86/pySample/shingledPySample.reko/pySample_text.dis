--- conflicted
+++ resolved
@@ -241,11 +241,7 @@
 l100013CC:
 	branch Mem29[0x100020CC<p32>:word32] == 0<32> l100013DD
 l100013D5:
-<<<<<<< HEAD
-	Mem74[ebp_13 - 28<i32>:word32] = fn00000000(ebx_113, edx)
-=======
-	Mem74[ebp_13 - 0x1C<32>:word32] = fn00000000(ebx_113, edx, ecx)
->>>>>>> 4229931f
+	Mem74[ebp_13 - 28<i32>:word32] = fn00000000(ebx_113, edx, ecx)
 l100013DD:
 	branch Mem76[ebp_13 - 28<i32>:word32] == 0<32> l1000147A
 l100013E7:
